"""
A chess library with move generation and validation,
Polyglot opening book probing, PGN reading and writing,
Gaviota tablebase probing,
Syzygy tablebase probing, and XBoard/UCI engine communication.
"""

from __future__ import annotations

__author__ = "Niklas Fiekas"

__email__ = "niklas.fiekas@backscattering.de"

__version__ = "1.11.2"

import collections
import copy
import dataclasses
import enum
import math
import re
import itertools
import typing

try:
    import cupy  # type: ignore
except Exception:  # pragma: no cover - optional dependency
    cupy = None

from typing import ClassVar, Callable, Counter, Dict, Hashable, Iterable, Iterator, List, Literal, Mapping, Optional, SupportsInt, Tuple, Type, TypeVar, Union

if typing.TYPE_CHECKING:
    from typing_extensions import Self, TypeAlias


EnPassantSpec = Literal["legal", "fen", "xfen"]


Color: TypeAlias = bool
WHITE: Color = True
BLACK: Color = False
COLORS: List[Color] = [WHITE, BLACK]
ColorName = Literal["white", "black"]
COLOR_NAMES: List[ColorName] = ["black", "white"]

PieceType: TypeAlias = int
PAWN: PieceType = 1
KNIGHT: PieceType = 2
BISHOP: PieceType = 3
ROOK: PieceType = 4
QUEEN: PieceType = 5
KING: PieceType = 6
PIECE_TYPES: List[PieceType] = [PAWN, KNIGHT, BISHOP, ROOK, QUEEN, KING]
PIECE_SYMBOLS = [None, "p", "n", "b", "r", "q", "k"]
PIECE_NAMES = [None, "pawn", "knight", "bishop", "rook", "queen", "king"]

def piece_symbol(piece_type: PieceType) -> str:
    return typing.cast(str, PIECE_SYMBOLS[piece_type])

def piece_name(piece_type: PieceType) -> str:
    return typing.cast(str, PIECE_NAMES[piece_type])

UNICODE_PIECE_SYMBOLS = {
    "R": "♖", "r": "♜",
    "N": "♘", "n": "♞",
    "B": "♗", "b": "♝",
    "Q": "♕", "q": "♛",
    "K": "♔", "k": "♚",
    "P": "♙", "p": "♟",
}

FILE_NAMES = ["a", "b", "c", "d", "e", "f", "g", "h"]

RANK_NAMES = ["1", "2", "3", "4", "5", "6", "7", "8"]

STARTING_FEN = "rnbqkbnr/pppppppp/8/8/8/8/PPPPPPPP/RNBQKBNR w KQkq - 0 1"
"""The FEN for the standard chess starting position."""

STARTING_BOARD_FEN = "rnbqkbnr/pppppppp/8/8/8/8/PPPPPPPP/RNBQKBNR"
"""The board part of the FEN for the standard chess starting position."""


def is_gpu_available() -> bool:
    """Returns ``True`` if a CUDA-capable GPU is available via :mod:`cupy`."""
    if cupy is None:
        return False
    try:
        return bool(cupy.cuda.runtime.getDeviceCount())
    except Exception:  # pragma: no cover - runtime detection may fail
        return False



class Status(enum.IntFlag):
    VALID = 0
    NO_WHITE_KING = 1 << 0
    NO_BLACK_KING = 1 << 1
    TOO_MANY_KINGS = 1 << 2
    TOO_MANY_WHITE_PAWNS = 1 << 3
    TOO_MANY_BLACK_PAWNS = 1 << 4
    PAWNS_ON_BACKRANK = 1 << 5
    TOO_MANY_WHITE_PIECES = 1 << 6
    TOO_MANY_BLACK_PIECES = 1 << 7
    BAD_CASTLING_RIGHTS = 1 << 8
    INVALID_EP_SQUARE = 1 << 9
    OPPOSITE_CHECK = 1 << 10
    EMPTY = 1 << 11
    RACE_CHECK = 1 << 12
    RACE_OVER = 1 << 13
    RACE_MATERIAL = 1 << 14
    TOO_MANY_CHECKERS = 1 << 15
    IMPOSSIBLE_CHECK = 1 << 16

STATUS_VALID = Status.VALID
STATUS_NO_WHITE_KING = Status.NO_WHITE_KING
STATUS_NO_BLACK_KING = Status.NO_BLACK_KING
STATUS_TOO_MANY_KINGS = Status.TOO_MANY_KINGS
STATUS_TOO_MANY_WHITE_PAWNS = Status.TOO_MANY_WHITE_PAWNS
STATUS_TOO_MANY_BLACK_PAWNS = Status.TOO_MANY_BLACK_PAWNS
STATUS_PAWNS_ON_BACKRANK = Status.PAWNS_ON_BACKRANK
STATUS_TOO_MANY_WHITE_PIECES = Status.TOO_MANY_WHITE_PIECES
STATUS_TOO_MANY_BLACK_PIECES = Status.TOO_MANY_BLACK_PIECES
STATUS_BAD_CASTLING_RIGHTS = Status.BAD_CASTLING_RIGHTS
STATUS_INVALID_EP_SQUARE = Status.INVALID_EP_SQUARE
STATUS_OPPOSITE_CHECK = Status.OPPOSITE_CHECK
STATUS_EMPTY = Status.EMPTY
STATUS_RACE_CHECK = Status.RACE_CHECK
STATUS_RACE_OVER = Status.RACE_OVER
STATUS_RACE_MATERIAL = Status.RACE_MATERIAL
STATUS_TOO_MANY_CHECKERS = Status.TOO_MANY_CHECKERS
STATUS_IMPOSSIBLE_CHECK = Status.IMPOSSIBLE_CHECK


class Termination(enum.Enum):
    """Enum with reasons for a game to be over."""

    CHECKMATE = enum.auto()
    """See :func:`chess.Board.is_checkmate()`."""
    STALEMATE = enum.auto()
    """See :func:`chess.Board.is_stalemate()`."""
    INSUFFICIENT_MATERIAL = enum.auto()
    """See :func:`chess.Board.is_insufficient_material()`."""
    SEVENTYFIVE_MOVES = enum.auto()
    """See :func:`chess.Board.is_seventyfive_moves()`."""
    FIVEFOLD_REPETITION = enum.auto()
    """See :func:`chess.Board.is_fivefold_repetition()`."""
    FIFTY_MOVES = enum.auto()
    """See :func:`chess.Board.can_claim_fifty_moves()`."""
    THREEFOLD_REPETITION = enum.auto()
    """See :func:`chess.Board.can_claim_threefold_repetition()`."""
    VARIANT_WIN = enum.auto()
    """See :func:`chess.Board.is_variant_win()`."""
    VARIANT_LOSS = enum.auto()
    """See :func:`chess.Board.is_variant_loss()`."""
    VARIANT_DRAW = enum.auto()
    """See :func:`chess.Board.is_variant_draw()`."""

@dataclasses.dataclass
class Outcome:
    """
    Information about the outcome of an ended game, usually obtained from
    :func:`chess.Board.outcome()`.
    """

    termination: Termination
    """The reason for the game to have ended."""

    winner: Optional[Color]
    """The winning color or ``None`` if drawn."""

    def result(self) -> str:
        """Returns ``1-0``, ``0-1`` or ``1/2-1/2``."""
        return "1/2-1/2" if self.winner is None else ("1-0" if self.winner else "0-1")


class InvalidMoveError(ValueError):
    """Raised when move notation is not syntactically valid"""


class IllegalMoveError(ValueError):
    """Raised when the attempted move is illegal in the current position"""


class AmbiguousMoveError(ValueError):
    """Raised when the attempted move is ambiguous in the current position"""


Square: TypeAlias = int
A1: Square = 0
B1: Square = 1
C1: Square = 2
D1: Square = 3
E1: Square = 4
F1: Square = 5
G1: Square = 6
H1: Square = 7
A2: Square = 8
B2: Square = 9
C2: Square = 10
D2: Square = 11
E2: Square = 12
F2: Square = 13
G2: Square = 14
H2: Square = 15
A3: Square = 16
B3: Square = 17
C3: Square = 18
D3: Square = 19
E3: Square = 20
F3: Square = 21
G3: Square = 22
H3: Square = 23
A4: Square = 24
B4: Square = 25
C4: Square = 26
D4: Square = 27
E4: Square = 28
F4: Square = 29
G4: Square = 30
H4: Square = 31
A5: Square = 32
B5: Square = 33
C5: Square = 34
D5: Square = 35
E5: Square = 36
F5: Square = 37
G5: Square = 38
H5: Square = 39
A6: Square = 40
B6: Square = 41
C6: Square = 42
D6: Square = 43
E6: Square = 44
F6: Square = 45
G6: Square = 46
H6: Square = 47
A7: Square = 48
B7: Square = 49
C7: Square = 50
D7: Square = 51
E7: Square = 52
F7: Square = 53
G7: Square = 54
H7: Square = 55
A8: Square = 56
B8: Square = 57
C8: Square = 58
D8: Square = 59
E8: Square = 60
F8: Square = 61
G8: Square = 62
H8: Square = 63
SQUARES: List[Square] = list(range(64))

SQUARE_NAMES = [f + r for r in RANK_NAMES for f in FILE_NAMES]

def parse_square(name: str) -> Square:
    """
    Gets the square index for the given square *name*
    (e.g., ``a1`` returns ``0``).

    :raises: :exc:`ValueError` if the square name is invalid.
    """
    return SQUARE_NAMES.index(name)

def square_name(square: Square) -> str:
    """Gets the name of the square, like ``a3``."""
    return SQUARE_NAMES[square]

def square(file_index: int, rank_index: int) -> Square:
    """Gets a square number by file and rank index."""
    return rank_index * 8 + file_index

def square_file(square: Square) -> int:
    """Gets the file index of the square where ``0`` is the a-file."""
    return square & 7

def square_rank(square: Square) -> int:
    """Gets the rank index of the square where ``0`` is the first rank."""
    return square >> 3

def square_distance(a: Square, b: Square) -> int:
    """
    Gets the Chebyshev distance (i.e., the number of king steps) from square *a* to *b*.
    """
    return max(abs(square_file(a) - square_file(b)), abs(square_rank(a) - square_rank(b)))

def square_manhattan_distance(a: Square, b: Square) -> int:
    """
    Gets the Manhattan/Taxicab distance (i.e., the number of orthogonal king steps) from square *a* to *b*.
    """
    return abs(square_file(a) - square_file(b)) + abs(square_rank(a) - square_rank(b))

def square_knight_distance(a: Square, b: Square) -> int:
    """
    Gets the Knight distance (i.e., the number of knight moves) from square *a* to *b*.
    """
    dx = abs(square_file(a) - square_file(b))
    dy = abs(square_rank(a) - square_rank(b))

    if dx + dy == 1:
        return 3
    elif dx == dy == 2:
        return 4
    elif dx == dy == 1:
        if BB_SQUARES[a] & BB_CORNERS or BB_SQUARES[b] & BB_CORNERS:  # Special case only for corner squares
            return 4

    m = math.ceil(max(dx / 2, dy / 2, (dx + dy) / 3))
    return m + ((m + dx + dy) % 2)

def square_mirror(square: Square) -> Square:
    """Mirrors the square vertically."""
    return square ^ 0x38

SQUARES_180: List[Square] = [square_mirror(sq) for sq in SQUARES]


Bitboard: TypeAlias = int
BB_EMPTY: Bitboard = 0
BB_ALL: Bitboard = 0xffff_ffff_ffff_ffff

BB_A1: Bitboard = 1 << A1
BB_B1: Bitboard = 1 << B1
BB_C1: Bitboard = 1 << C1
BB_D1: Bitboard = 1 << D1
BB_E1: Bitboard = 1 << E1
BB_F1: Bitboard = 1 << F1
BB_G1: Bitboard = 1 << G1
BB_H1: Bitboard = 1 << H1
BB_A2: Bitboard = 1 << A2
BB_B2: Bitboard = 1 << B2
BB_C2: Bitboard = 1 << C2
BB_D2: Bitboard = 1 << D2
BB_E2: Bitboard = 1 << E2
BB_F2: Bitboard = 1 << F2
BB_G2: Bitboard = 1 << G2
BB_H2: Bitboard = 1 << H2
BB_A3: Bitboard = 1 << A3
BB_B3: Bitboard = 1 << B3
BB_C3: Bitboard = 1 << C3
BB_D3: Bitboard = 1 << D3
BB_E3: Bitboard = 1 << E3
BB_F3: Bitboard = 1 << F3
BB_G3: Bitboard = 1 << G3
BB_H3: Bitboard = 1 << H3
BB_A4: Bitboard = 1 << A4
BB_B4: Bitboard = 1 << B4
BB_C4: Bitboard = 1 << C4
BB_D4: Bitboard = 1 << D4
BB_E4: Bitboard = 1 << E4
BB_F4: Bitboard = 1 << F4
BB_G4: Bitboard = 1 << G4
BB_H4: Bitboard = 1 << H4
BB_A5: Bitboard = 1 << A5
BB_B5: Bitboard = 1 << B5
BB_C5: Bitboard = 1 << C5
BB_D5: Bitboard = 1 << D5
BB_E5: Bitboard = 1 << E5
BB_F5: Bitboard = 1 << F5
BB_G5: Bitboard = 1 << G5
BB_H5: Bitboard = 1 << H5
BB_A6: Bitboard = 1 << A6
BB_B6: Bitboard = 1 << B6
BB_C6: Bitboard = 1 << C6
BB_D6: Bitboard = 1 << D6
BB_E6: Bitboard = 1 << E6
BB_F6: Bitboard = 1 << F6
BB_G6: Bitboard = 1 << G6
BB_H6: Bitboard = 1 << H6
BB_A7: Bitboard = 1 << A7
BB_B7: Bitboard = 1 << B7
BB_C7: Bitboard = 1 << C7
BB_D7: Bitboard = 1 << D7
BB_E7: Bitboard = 1 << E7
BB_F7: Bitboard = 1 << F7
BB_G7: Bitboard = 1 << G7
BB_H7: Bitboard = 1 << H7
BB_A8: Bitboard = 1 << A8
BB_B8: Bitboard = 1 << B8
BB_C8: Bitboard = 1 << C8
BB_D8: Bitboard = 1 << D8
BB_E8: Bitboard = 1 << E8
BB_F8: Bitboard = 1 << F8
BB_G8: Bitboard = 1 << G8
BB_H8: Bitboard = 1 << H8
BB_SQUARES: List[Bitboard] = [1 << sq for sq in SQUARES]

BB_CORNERS: Bitboard = BB_A1 | BB_H1 | BB_A8 | BB_H8
BB_CENTER: Bitboard = BB_D4 | BB_E4 | BB_D5 | BB_E5

BB_LIGHT_SQUARES: Bitboard = 0x55aa_55aa_55aa_55aa
BB_DARK_SQUARES: Bitboard = 0xaa55_aa55_aa55_aa55

BB_FILE_A: Bitboard = 0x0101_0101_0101_0101 << 0
BB_FILE_B: Bitboard = 0x0101_0101_0101_0101 << 1
BB_FILE_C: Bitboard = 0x0101_0101_0101_0101 << 2
BB_FILE_D: Bitboard = 0x0101_0101_0101_0101 << 3
BB_FILE_E: Bitboard = 0x0101_0101_0101_0101 << 4
BB_FILE_F: Bitboard = 0x0101_0101_0101_0101 << 5
BB_FILE_G: Bitboard = 0x0101_0101_0101_0101 << 6
BB_FILE_H: Bitboard = 0x0101_0101_0101_0101 << 7
BB_FILES: List[Bitboard] = [BB_FILE_A, BB_FILE_B, BB_FILE_C, BB_FILE_D, BB_FILE_E, BB_FILE_F, BB_FILE_G, BB_FILE_H]

BB_RANK_1: Bitboard = 0xff << (8 * 0)
BB_RANK_2: Bitboard = 0xff << (8 * 1)
BB_RANK_3: Bitboard = 0xff << (8 * 2)
BB_RANK_4: Bitboard = 0xff << (8 * 3)
BB_RANK_5: Bitboard = 0xff << (8 * 4)
BB_RANK_6: Bitboard = 0xff << (8 * 5)
BB_RANK_7: Bitboard = 0xff << (8 * 6)
BB_RANK_8: Bitboard = 0xff << (8 * 7)
BB_RANKS: List[Bitboard] = [BB_RANK_1, BB_RANK_2, BB_RANK_3, BB_RANK_4, BB_RANK_5, BB_RANK_6, BB_RANK_7, BB_RANK_8]

BB_BACKRANKS: Bitboard = BB_RANK_1 | BB_RANK_8


def lsb(bb: Bitboard) -> int:
    return (bb & -bb).bit_length() - 1

def scan_forward(bb: Bitboard) -> Iterator[Square]:
    while bb:
        r = bb & -bb
        yield r.bit_length() - 1
        bb ^= r

def msb(bb: Bitboard) -> int:
    return bb.bit_length() - 1

def scan_reversed(bb: Bitboard) -> Iterator[Square]:
    while bb:
        r = bb.bit_length() - 1
        yield r
        bb ^= BB_SQUARES[r]

# Python 3.10 or fallback.
popcount: Callable[[Bitboard], int] = getattr(int, "bit_count", lambda bb: bin(bb).count("1"))

def flip_vertical(bb: Bitboard) -> Bitboard:
    # https://www.chessprogramming.org/Flipping_Mirroring_and_Rotating#FlipVertically
    bb = ((bb >> 8) & 0x00ff_00ff_00ff_00ff) | ((bb & 0x00ff_00ff_00ff_00ff) << 8)
    bb = ((bb >> 16) & 0x0000_ffff_0000_ffff) | ((bb & 0x0000_ffff_0000_ffff) << 16)
    bb = (bb >> 32) | ((bb & 0x0000_0000_ffff_ffff) << 32)
    return bb

def flip_horizontal(bb: Bitboard) -> Bitboard:
    # https://www.chessprogramming.org/Flipping_Mirroring_and_Rotating#MirrorHorizontally
    bb = ((bb >> 1) & 0x5555_5555_5555_5555) | ((bb & 0x5555_5555_5555_5555) << 1)
    bb = ((bb >> 2) & 0x3333_3333_3333_3333) | ((bb & 0x3333_3333_3333_3333) << 2)
    bb = ((bb >> 4) & 0x0f0f_0f0f_0f0f_0f0f) | ((bb & 0x0f0f_0f0f_0f0f_0f0f) << 4)
    return bb

def flip_diagonal(bb: Bitboard) -> Bitboard:
    # https://www.chessprogramming.org/Flipping_Mirroring_and_Rotating#FlipabouttheDiagonal
    t = (bb ^ (bb << 28)) & 0x0f0f_0f0f_0000_0000
    bb = bb ^ t ^ (t >> 28)
    t = (bb ^ (bb << 14)) & 0x3333_0000_3333_0000
    bb = bb ^ t ^ (t >> 14)
    t = (bb ^ (bb << 7)) & 0x5500_5500_5500_5500
    bb = bb ^ t ^ (t >> 7)
    return bb

def flip_anti_diagonal(bb: Bitboard) -> Bitboard:
    # https://www.chessprogramming.org/Flipping_Mirroring_and_Rotating#FlipabouttheAntidiagonal
    t = bb ^ (bb << 36)
    bb = bb ^ ((t ^ (bb >> 36)) & 0xf0f0_f0f0_0f0f_0f0f)
    t = (bb ^ (bb << 18)) & 0xcccc_0000_cccc_0000
    bb = bb ^ t ^ (t >> 18)
    t = (bb ^ (bb << 9)) & 0xaa00_aa00_aa00_aa00
    bb = bb ^ t ^ (t >> 9)
    return bb


def shift_down(b: Bitboard) -> Bitboard:
    return b >> 8

def shift_2_down(b: Bitboard) -> Bitboard:
    return b >> 16

def shift_up(b: Bitboard) -> Bitboard:
    return (b << 8) & BB_ALL

def shift_2_up(b: Bitboard) -> Bitboard:
    return (b << 16) & BB_ALL

def shift_right(b: Bitboard) -> Bitboard:
    return (b << 1) & ~BB_FILE_A & BB_ALL

def shift_2_right(b: Bitboard) -> Bitboard:
    return (b << 2) & ~BB_FILE_A & ~BB_FILE_B & BB_ALL

def shift_left(b: Bitboard) -> Bitboard:
    return (b >> 1) & ~BB_FILE_H

def shift_2_left(b: Bitboard) -> Bitboard:
    return (b >> 2) & ~BB_FILE_G & ~BB_FILE_H

def shift_up_left(b: Bitboard) -> Bitboard:
    return (b << 7) & ~BB_FILE_H & BB_ALL

def shift_up_right(b: Bitboard) -> Bitboard:
    return (b << 9) & ~BB_FILE_A & BB_ALL

def shift_down_left(b: Bitboard) -> Bitboard:
    return (b >> 9) & ~BB_FILE_H

def shift_down_right(b: Bitboard) -> Bitboard:
    return (b >> 7) & ~BB_FILE_A


def _sliding_attacks(square: Square, occupied: Bitboard, deltas: Iterable[int]) -> Bitboard:
    attacks = BB_EMPTY

    for delta in deltas:
        sq = square

        while True:
            sq += delta
            if not (0 <= sq < 64) or square_distance(sq, sq - delta) > 2:
                break

            attacks |= BB_SQUARES[sq]

            if occupied & BB_SQUARES[sq]:
                break

    return attacks

def _step_attacks(square: Square, deltas: Iterable[int]) -> Bitboard:
    return _sliding_attacks(square, BB_ALL, deltas)

BB_KNIGHT_ATTACKS: List[Bitboard] = [_step_attacks(sq, [17, 15, 10, 6, -17, -15, -10, -6]) for sq in SQUARES]
BB_KING_ATTACKS: List[Bitboard] = [_step_attacks(sq, [9, 8, 7, 1, -9, -8, -7, -1]) for sq in SQUARES]
BB_PAWN_ATTACKS: List[List[Bitboard]] = [[_step_attacks(sq, deltas) for sq in SQUARES] for deltas in [[-7, -9], [7, 9]]]


def _edges(square: Square) -> Bitboard:
    return (((BB_RANK_1 | BB_RANK_8) & ~BB_RANKS[square_rank(square)]) |
            ((BB_FILE_A | BB_FILE_H) & ~BB_FILES[square_file(square)]))

def _carry_rippler(mask: Bitboard) -> Iterator[Bitboard]:
    # Carry-Rippler trick to iterate subsets of mask.
    subset = BB_EMPTY
    while True:
        yield subset
        subset = (subset - mask) & mask
        if not subset:
            break

def _attack_table(deltas: List[int]) -> Tuple[List[Bitboard], List[Dict[Bitboard, Bitboard]]]:
    mask_table: List[Bitboard] = []
    attack_table: List[Dict[Bitboard, Bitboard]] = []

    for square in SQUARES:
        attacks = {}

        mask = _sliding_attacks(square, 0, deltas) & ~_edges(square)
        for subset in _carry_rippler(mask):
            attacks[subset] = _sliding_attacks(square, subset, deltas)

        attack_table.append(attacks)
        mask_table.append(mask)

    return mask_table, attack_table

BB_DIAG_MASKS, BB_DIAG_ATTACKS = _attack_table([-9, -7, 7, 9])
BB_FILE_MASKS, BB_FILE_ATTACKS = _attack_table([-8, 8])
BB_RANK_MASKS, BB_RANK_ATTACKS = _attack_table([-1, 1])


def _rays() -> List[List[Bitboard]]:
    rays: List[List[Bitboard]] = []
    for a, bb_a in enumerate(BB_SQUARES):
        rays_row: List[Bitboard] = []
        for b, bb_b in enumerate(BB_SQUARES):
            if BB_DIAG_ATTACKS[a][0] & bb_b:
                rays_row.append((BB_DIAG_ATTACKS[a][0] & BB_DIAG_ATTACKS[b][0]) | bb_a | bb_b)
            elif BB_RANK_ATTACKS[a][0] & bb_b:
                rays_row.append(BB_RANK_ATTACKS[a][0] | bb_a)
            elif BB_FILE_ATTACKS[a][0] & bb_b:
                rays_row.append(BB_FILE_ATTACKS[a][0] | bb_a)
            else:
                rays_row.append(BB_EMPTY)
        rays.append(rays_row)
    return rays

BB_RAYS = _rays()

def ray(a: Square, b: Square) -> Bitboard:
    return BB_RAYS[a][b]

def between(a: Square, b: Square) -> Bitboard:
    bb = BB_RAYS[a][b] & ((BB_ALL << a) ^ (BB_ALL << b))
    return bb & (bb - 1)


SAN_REGEX = re.compile(r"^([NBKRQ])?([a-h])?([1-8])?[\-x]?([a-h][1-8])(=?[nbrqkNBRQK])?[\+#]?\Z")

FEN_CASTLING_REGEX = re.compile(r"^(?:-|[KQABCDEFGH]{0,2}[kqabcdefgh]{0,2})\Z")


@dataclasses.dataclass
class Piece:
    """A piece with type and color."""

    piece_type: PieceType
    """The piece type."""

    color: Color
    """The piece color."""

    def symbol(self) -> str:
        """
        Gets the symbol ``P``, ``N``, ``B``, ``R``, ``Q`` or ``K`` for white
        pieces or the lower-case variants for the black pieces.
        """
        symbol = piece_symbol(self.piece_type)
        return symbol.upper() if self.color else symbol

    def unicode_symbol(self, *, invert_color: bool = False) -> str:
        """
        Gets the Unicode character for the piece.
        """
        symbol = self.symbol().swapcase() if invert_color else self.symbol()
        return UNICODE_PIECE_SYMBOLS[symbol]

    def __hash__(self) -> int:
        return self.piece_type + (-1 if self.color else 5)

    def __repr__(self) -> str:
        return f"Piece.from_symbol({self.symbol()!r})"

    def __str__(self) -> str:
        return self.symbol()

    def _repr_svg_(self) -> str:
        import chess.svg
        return chess.svg.piece(self, size=45)

    @classmethod
    def from_symbol(cls, symbol: str) -> Piece:
        """
        Creates a :class:`~chess.Piece` instance from a piece symbol.

        :raises: :exc:`ValueError` if the symbol is invalid.
        """
        return cls(PIECE_SYMBOLS.index(symbol.lower()), symbol.isupper())


@dataclasses.dataclass(unsafe_hash=True)
class Move:
    """
    Represents a move from a square to a square and possibly the promotion
    piece type.

    Drops and null moves are supported.
    """

    from_square: Square
    """The source square."""

    to_square: Square
    """The target square."""

    promotion: Optional[PieceType] = None
    """The promotion piece type or ``None``."""

    drop: Optional[PieceType] = None
    """The drop piece type or ``None``."""

    def uci(self) -> str:
        """
        Gets a UCI string for the move.

        For example, a move from a7 to a8 would be ``a7a8`` or ``a7a8q``
        (if the latter is a promotion to a queen).

        The UCI representation of a null move is ``0000``.
        """
        if self.drop:
            return piece_symbol(self.drop).upper() + "@" + SQUARE_NAMES[self.to_square]
        elif self.promotion:
            return SQUARE_NAMES[self.from_square] + SQUARE_NAMES[self.to_square] + piece_symbol(self.promotion)
        elif self:
            return SQUARE_NAMES[self.from_square] + SQUARE_NAMES[self.to_square]
        else:
            return "0000"

    def xboard(self) -> str:
        return self.uci() if self else "@@@@"

    def __bool__(self) -> bool:
        return bool(self.from_square or self.to_square or self.promotion or self.drop)

    def __repr__(self) -> str:
        return f"Move.from_uci({self.uci()!r})"

    def __str__(self) -> str:
        return self.uci()

    @classmethod
    def from_uci(cls, uci: str) -> Move:
        """
        Parses a UCI string.

        :raises: :exc:`InvalidMoveError` if the UCI string is invalid.
        """
        if uci == "0000":
            return cls.null()
        elif len(uci) == 4 and "@" == uci[1]:
            try:
                drop = PIECE_SYMBOLS.index(uci[0].lower())
                square = SQUARE_NAMES.index(uci[2:])
            except ValueError:
                raise InvalidMoveError(f"invalid uci: {uci!r}")
            return cls(square, square, drop=drop)
        elif 4 <= len(uci) <= 5:
            try:
                from_square = SQUARE_NAMES.index(uci[0:2])
                to_square = SQUARE_NAMES.index(uci[2:4])
                promotion = PIECE_SYMBOLS.index(uci[4]) if len(uci) == 5 else None
            except ValueError:
                raise InvalidMoveError(f"invalid uci: {uci!r}")
            if from_square == to_square and from_square != A1:
                raise InvalidMoveError(f"invalid uci (use 0000 for null moves): {uci!r}")
            return cls(from_square, to_square, promotion=promotion)
        else:
            raise InvalidMoveError(f"expected uci string to be of length 4 or 5: {uci!r}")

    @classmethod
    def null(cls) -> Move:
        """
        Gets a null move.

        A null move just passes the turn to the other side (and possibly
        forfeits en passant capturing). Null moves evaluate to ``False`` in
        boolean contexts.

        >>> import chess
        >>>
        >>> bool(chess.Move.null())
        False
        """
        return cls(0, 0)


BaseBoardT = TypeVar("BaseBoardT", bound="BaseBoard")

class BaseBoard:
    """
    A board representing the position of chess pieces. See
    :class:`~chess.Board` for a full board with move generation.

    The board is initialized with the standard chess starting position, unless
    otherwise specified in the optional *board_fen* argument. If *board_fen*
    is ``None``, an empty board is created.
    """

    def __init__(self, board_fen: Optional[str] = STARTING_BOARD_FEN) -> None:
        self.occupied_co = [BB_EMPTY, BB_EMPTY]

        if board_fen is None:
            self._clear_board()
        elif board_fen == STARTING_BOARD_FEN:
            self._reset_board()
        else:
            self._set_board_fen(board_fen)

    def _reset_board(self) -> None:
        self.pawns = BB_RANK_2 | BB_RANK_7
        self.knights = BB_B1 | BB_G1 | BB_B8 | BB_G8
        self.bishops = BB_C1 | BB_F1 | BB_C8 | BB_F8
        self.rooks = BB_CORNERS
        self.queens = BB_D1 | BB_D8
        self.kings = BB_E1 | BB_E8

        self.promoted = BB_EMPTY

        self.occupied_co[WHITE] = BB_RANK_1 | BB_RANK_2
        self.occupied_co[BLACK] = BB_RANK_7 | BB_RANK_8
        self.occupied = BB_RANK_1 | BB_RANK_2 | BB_RANK_7 | BB_RANK_8

    def reset_board(self) -> None:
        """
        Resets pieces to the starting position.

        :class:`~chess.Board` also resets the move stack, but not turn,
        castling rights and move counters. Use :func:`chess.Board.reset()` to
        fully restore the starting position.
        """
        self._reset_board()

    def _clear_board(self) -> None:
        self.pawns = BB_EMPTY
        self.knights = BB_EMPTY
        self.bishops = BB_EMPTY
        self.rooks = BB_EMPTY
        self.queens = BB_EMPTY
        self.kings = BB_EMPTY

        self.promoted = BB_EMPTY

        self.occupied_co[WHITE] = BB_EMPTY
        self.occupied_co[BLACK] = BB_EMPTY
        self.occupied = BB_EMPTY

    def clear_board(self) -> None:
        """
        Clears the board.

        :class:`~chess.Board` also clears the move stack.
        """
        self._clear_board()

    def pieces_mask(self, piece_type: PieceType, color: Color) -> Bitboard:
        if piece_type == PAWN:
            bb = self.pawns
        elif piece_type == KNIGHT:
            bb = self.knights
        elif piece_type == BISHOP:
            bb = self.bishops
        elif piece_type == ROOK:
            bb = self.rooks
        elif piece_type == QUEEN:
            bb = self.queens
        elif piece_type == KING:
            bb = self.kings
        else:
            assert False, f"expected PieceType, got {piece_type!r}"

        return bb & self.occupied_co[color]

    def pieces(self, piece_type: PieceType, color: Color) -> SquareSet:
        """
        Gets pieces of the given type and color.

        Returns a :class:`set of squares <chess.SquareSet>`.
        """
        return SquareSet(self.pieces_mask(piece_type, color))

    def piece_at(self, square: Square) -> Optional[Piece]:
        """Gets the :class:`piece <chess.Piece>` at the given square."""
        piece_type = self.piece_type_at(square)
        if piece_type:
            mask = BB_SQUARES[square]
            color = bool(self.occupied_co[WHITE] & mask)
            return Piece(piece_type, color)
        else:
            return None

    def piece_type_at(self, square: Square) -> Optional[PieceType]:
        """Gets the piece type at the given square."""
        mask = BB_SQUARES[square]

        if not self.occupied & mask:
            return None  # Early return
        elif self.pawns & mask:
            return PAWN
        elif self.knights & mask:
            return KNIGHT
        elif self.bishops & mask:
            return BISHOP
        elif self.rooks & mask:
            return ROOK
        elif self.queens & mask:
            return QUEEN
        else:
            return KING

    def color_at(self, square: Square) -> Optional[Color]:
        """Gets the color of the piece at the given square."""
        mask = BB_SQUARES[square]
        if self.occupied_co[WHITE] & mask:
            return WHITE
        elif self.occupied_co[BLACK] & mask:
            return BLACK
        else:
            return None

    def king(self, color: Color) -> Optional[Square]:
        """
        Finds the king square of the given side. Returns ``None`` if there
        is no king of that color.

        In variants with king promotions, only non-promoted kings are
        considered.
        """
        king_mask = self.occupied_co[color] & self.kings & ~self.promoted
        return msb(king_mask) if king_mask else None

    def attacks_mask(self, square: Square) -> Bitboard:
        bb_square = BB_SQUARES[square]

        if bb_square & self.pawns:
            color = bool(bb_square & self.occupied_co[WHITE])
            return BB_PAWN_ATTACKS[color][square]
        elif bb_square & self.knights:
            return BB_KNIGHT_ATTACKS[square]
        elif bb_square & self.kings:
            return BB_KING_ATTACKS[square]
        else:
            attacks = 0
            if bb_square & self.bishops or bb_square & self.queens:
                attacks = BB_DIAG_ATTACKS[square][BB_DIAG_MASKS[square] & self.occupied]
            if bb_square & self.rooks or bb_square & self.queens:
                attacks |= (BB_RANK_ATTACKS[square][BB_RANK_MASKS[square] & self.occupied] |
                            BB_FILE_ATTACKS[square][BB_FILE_MASKS[square] & self.occupied])
            return attacks

    def attacks(self, square: Square) -> SquareSet:
        """
        Gets the set of attacked squares from the given square.

        There will be no attacks if the square is empty. Pinned pieces are
        still attacking other squares.

        Returns a :class:`set of squares <chess.SquareSet>`.
        """
        return SquareSet(self.attacks_mask(square))

    def attackers_mask(self, color: Color, square: Square, occupied: Optional[Bitboard] = None) -> Bitboard:
        occupied = self.occupied if occupied is None else occupied

        rank_pieces = BB_RANK_MASKS[square] & occupied
        file_pieces = BB_FILE_MASKS[square] & occupied
        diag_pieces = BB_DIAG_MASKS[square] & occupied

        queens_and_rooks = self.queens | self.rooks
        queens_and_bishops = self.queens | self.bishops

        attackers = (
            (BB_KING_ATTACKS[square] & self.kings) |
            (BB_KNIGHT_ATTACKS[square] & self.knights) |
            (BB_RANK_ATTACKS[square][rank_pieces] & queens_and_rooks) |
            (BB_FILE_ATTACKS[square][file_pieces] & queens_and_rooks) |
            (BB_DIAG_ATTACKS[square][diag_pieces] & queens_and_bishops) |
            (BB_PAWN_ATTACKS[not color][square] & self.pawns))

        return attackers & self.occupied_co[color]

    def is_attacked_by(self, color: Color, square: Square, occupied: Optional[IntoSquareSet] = None) -> bool:
        """
        Checks if the given side attacks the given square.

        Pinned pieces still count as attackers. Pawns that can be captured
        en passant are **not** considered attacked.

        *occupied* determines which squares are considered to block attacks.
        For example,
        ``board.occupied ^ board.pieces_mask(chess.KING, board.turn)`` can be
        used to consider X-ray attacks through the king.
        Defaults to ``board.occupied`` (all pieces including the king,
        no X-ray attacks).
        """
        return bool(self.attackers_mask(color, square, None if occupied is None else SquareSet(occupied).mask))

    def attackers(self, color: Color, square: Square, occupied: Optional[IntoSquareSet] = None) -> SquareSet:
        """
        Gets the set of attackers of the given color for the given square.

        Pinned pieces still count as attackers.

        *occupied* determines which squares are considered to block attacks.
        For example,
        ``board.occupied ^ board.pieces_mask(chess.KING, board.turn)`` can be
        used to consider X-ray attacks through the king.
        Defaults to ``board.occupied`` (all pieces including the king,
        no X-ray attacks).

        Returns a :class:`set of squares <chess.SquareSet>`.
        """
        return SquareSet(self.attackers_mask(color, square, None if occupied is None else SquareSet(occupied).mask))

    def pin_mask(self, color: Color, square: Square) -> Bitboard:
        king = self.king(color)
        if king is None:
            return BB_ALL

        square_mask = BB_SQUARES[square]

        for attacks, sliders in [(BB_FILE_ATTACKS, self.rooks | self.queens),
                                 (BB_RANK_ATTACKS, self.rooks | self.queens),
                                 (BB_DIAG_ATTACKS, self.bishops | self.queens)]:
            rays = attacks[king][0]
            if rays & square_mask:
                snipers = rays & sliders & self.occupied_co[not color]
                for sniper in scan_reversed(snipers):
                    if between(sniper, king) & (self.occupied | square_mask) == square_mask:
                        return ray(king, sniper)

                break

        return BB_ALL

    def pin(self, color: Color, square: Square) -> SquareSet:
        """
        Detects an absolute pin (and its direction) of the given square to
        the king of the given color.

        >>> import chess
        >>>
        >>> board = chess.Board("rnb1k2r/ppp2ppp/5n2/3q4/1b1P4/2N5/PP3PPP/R1BQKBNR w KQkq - 3 7")
        >>> board.is_pinned(chess.WHITE, chess.C3)
        True
        >>> direction = board.pin(chess.WHITE, chess.C3)
        >>> direction
        SquareSet(0x0000_0001_0204_0810)
        >>> print(direction)
        . . . . . . . .
        . . . . . . . .
        . . . . . . . .
        1 . . . . . . .
        . 1 . . . . . .
        . . 1 . . . . .
        . . . 1 . . . .
        . . . . 1 . . .

        Returns a :class:`set of squares <chess.SquareSet>` that mask the rank,
        file or diagonal of the pin. If there is no pin, then a mask of the
        entire board is returned.
        """
        return SquareSet(self.pin_mask(color, square))

    def is_pinned(self, color: Color, square: Square) -> bool:
        """
        Detects if the given square is pinned to the king of the given color.
        """
        return self.pin_mask(color, square) != BB_ALL

    def _remove_piece_at(self, square: Square) -> Optional[PieceType]:
        piece_type = self.piece_type_at(square)
        mask = BB_SQUARES[square]

        if piece_type == PAWN:
            self.pawns ^= mask
        elif piece_type == KNIGHT:
            self.knights ^= mask
        elif piece_type == BISHOP:
            self.bishops ^= mask
        elif piece_type == ROOK:
            self.rooks ^= mask
        elif piece_type == QUEEN:
            self.queens ^= mask
        elif piece_type == KING:
            self.kings ^= mask
        else:
            return None

        self.occupied ^= mask
        self.occupied_co[WHITE] &= ~mask
        self.occupied_co[BLACK] &= ~mask

        self.promoted &= ~mask

        return piece_type

    def remove_piece_at(self, square: Square) -> Optional[Piece]:
        """
        Removes the piece from the given square. Returns the
        :class:`~chess.Piece` or ``None`` if the square was already empty.

        :class:`~chess.Board` also clears the move stack.
        """
        color = bool(self.occupied_co[WHITE] & BB_SQUARES[square])
        piece_type = self._remove_piece_at(square)
        return Piece(piece_type, color) if piece_type else None

    def _set_piece_at(self, square: Square, piece_type: PieceType, color: Color, promoted: bool = False) -> None:
        self._remove_piece_at(square)

        mask = BB_SQUARES[square]

        if piece_type == PAWN:
            self.pawns |= mask
        elif piece_type == KNIGHT:
            self.knights |= mask
        elif piece_type == BISHOP:
            self.bishops |= mask
        elif piece_type == ROOK:
            self.rooks |= mask
        elif piece_type == QUEEN:
            self.queens |= mask
        elif piece_type == KING:
            self.kings |= mask
        else:
            return

        self.occupied ^= mask
        self.occupied_co[color] ^= mask

        if promoted:
            self.promoted ^= mask

    def set_piece_at(self, square: Square, piece: Optional[Piece], promoted: bool = False) -> None:
        """
        Sets a piece at the given square.

        An existing piece is replaced. Setting *piece* to ``None`` is
        equivalent to :func:`~chess.Board.remove_piece_at()`.

        :class:`~chess.Board` also clears the move stack.
        """
        if piece is None:
            self._remove_piece_at(square)
        else:
            self._set_piece_at(square, piece.piece_type, piece.color, promoted)

    def board_fen(self, *, promoted: Optional[bool] = False) -> str:
        """
        Gets the board FEN (e.g.,
        ``rnbqkbnr/pppppppp/8/8/8/8/PPPPPPPP/RNBQKBNR``).
        """
        builder: List[str] = []
        empty = 0

        for square in SQUARES_180:
            piece = self.piece_at(square)

            if not piece:
                empty += 1
            else:
                if empty:
                    builder.append(str(empty))
                    empty = 0
                builder.append(piece.symbol())
                if promoted and BB_SQUARES[square] & self.promoted:
                    builder.append("~")

            if BB_SQUARES[square] & BB_FILE_H:
                if empty:
                    builder.append(str(empty))
                    empty = 0

                if square != H1:
                    builder.append("/")

        return "".join(builder)

    def _set_board_fen(self, fen: str) -> None:
        # Compatibility with set_fen().
        fen = fen.strip()
        if " " in fen:
            raise ValueError(f"expected position part of fen, got multiple parts: {fen!r}")

        # Ensure the FEN is valid.
        rows = fen.split("/")
        if len(rows) != 8:
            raise ValueError(f"expected 8 rows in position part of fen: {fen!r}")

        # Validate each row.
        for row in rows:
            field_sum = 0
            previous_was_digit = False
            previous_was_piece = False

            for c in row:
                if c in ["1", "2", "3", "4", "5", "6", "7", "8"]:
                    if previous_was_digit:
                        raise ValueError(f"two subsequent digits in position part of fen: {fen!r}")
                    field_sum += int(c)
                    previous_was_digit = True
                    previous_was_piece = False
                elif c == "~":
                    if not previous_was_piece:
                        raise ValueError(f"'~' not after piece in position part of fen: {fen!r}")
                    previous_was_digit = False
                    previous_was_piece = False
                elif c.lower() in PIECE_SYMBOLS:
                    field_sum += 1
                    previous_was_digit = False
                    previous_was_piece = True
                else:
                    raise ValueError(f"invalid character in position part of fen: {fen!r}")

            if field_sum != 8:
                raise ValueError(f"expected 8 columns per row in position part of fen: {fen!r}")

        # Clear the board.
        self._clear_board()

        # Put pieces on the board.
        square_index = 0
        for c in fen:
            if c in ["1", "2", "3", "4", "5", "6", "7", "8"]:
                square_index += int(c)
            elif c.lower() in PIECE_SYMBOLS:
                piece = Piece.from_symbol(c)
                self._set_piece_at(SQUARES_180[square_index], piece.piece_type, piece.color)
                square_index += 1
            elif c == "~":
                self.promoted |= BB_SQUARES[SQUARES_180[square_index - 1]]

    def set_board_fen(self, fen: str) -> None:
        """
        Parses *fen* and sets up the board, where *fen* is the board part of
        a FEN.

        :class:`~chess.Board` also clears the move stack.

        :raises: :exc:`ValueError` if syntactically invalid.
        """
        self._set_board_fen(fen)

    def piece_map(self, *, mask: Bitboard = BB_ALL) -> Dict[Square, Piece]:
        """
        Gets a dictionary of :class:`pieces <chess.Piece>` by square index.
        """
        result: Dict[Square, Piece] = {}
        for square in scan_reversed(self.occupied & mask):
            result[square] = typing.cast(Piece, self.piece_at(square))
        return result

    def _set_piece_map(self, pieces: Mapping[Square, Piece]) -> None:
        self._clear_board()
        for square, piece in pieces.items():
            self._set_piece_at(square, piece.piece_type, piece.color)

    def set_piece_map(self, pieces: Mapping[Square, Piece]) -> None:
        """
        Sets up the board from a dictionary of :class:`pieces <chess.Piece>`
        by square index.

        :class:`~chess.Board` also clears the move stack.
        """
        self._set_piece_map(pieces)

    def _set_chess960_pos(self, scharnagl: int) -> None:
        if not 0 <= scharnagl <= 959:
            raise ValueError(f"chess960 position index not 0 <= {scharnagl!r} <= 959")

        # See http://www.russellcottrell.com/Chess/Chess960.htm for
        # a description of the algorithm.
        n, bw = divmod(scharnagl, 4)
        n, bb = divmod(n, 4)
        n, q = divmod(n, 6)

        n1 = 0
        n2 = 0
        for n1 in range(0, 4):
            n2 = n + (3 - n1) * (4 - n1) // 2 - 5
            if n1 < n2 and 1 <= n2 <= 4:
                break

        # Bishops.
        bw_file = bw * 2 + 1
        bb_file = bb * 2
        self.bishops = (BB_FILES[bw_file] | BB_FILES[bb_file]) & BB_BACKRANKS

        # Queens.
        q_file = q
        q_file += int(min(bw_file, bb_file) <= q_file)
        q_file += int(max(bw_file, bb_file) <= q_file)
        self.queens = BB_FILES[q_file] & BB_BACKRANKS

        used = [bw_file, bb_file, q_file]

        # Knights.
        self.knights = BB_EMPTY
        for i in range(0, 8):
            if i not in used:
                if n1 == 0 or n2 == 0:
                    self.knights |= BB_FILES[i] & BB_BACKRANKS
                    used.append(i)
                n1 -= 1
                n2 -= 1

        # RKR.
        for i in range(0, 8):
            if i not in used:
                self.rooks = BB_FILES[i] & BB_BACKRANKS
                used.append(i)
                break
        for i in range(1, 8):
            if i not in used:
                self.kings = BB_FILES[i] & BB_BACKRANKS
                used.append(i)
                break
        for i in range(2, 8):
            if i not in used:
                self.rooks |= BB_FILES[i] & BB_BACKRANKS
                break

        # Finalize.
        self.pawns = BB_RANK_2 | BB_RANK_7
        self.occupied_co[WHITE] = BB_RANK_1 | BB_RANK_2
        self.occupied_co[BLACK] = BB_RANK_7 | BB_RANK_8
        self.occupied = BB_RANK_1 | BB_RANK_2 | BB_RANK_7 | BB_RANK_8
        self.promoted = BB_EMPTY

    def set_chess960_pos(self, scharnagl: int) -> None:
        """
        Sets up a Chess960 starting position given its index between 0 and 959.
        Also see :func:`~chess.BaseBoard.from_chess960_pos()`.
        """
        self._set_chess960_pos(scharnagl)

    def chess960_pos(self) -> Optional[int]:
        """
        Gets the Chess960 starting position index between 0 and 959,
        or ``None``.
        """
        if self.occupied_co[WHITE] != BB_RANK_1 | BB_RANK_2:
            return None
        if self.occupied_co[BLACK] != BB_RANK_7 | BB_RANK_8:
            return None
        if self.pawns != BB_RANK_2 | BB_RANK_7:
            return None
        if self.promoted:
            return None

        # Piece counts.
        brnqk = [self.bishops, self.rooks, self.knights, self.queens, self.kings]
        if [popcount(pieces) for pieces in brnqk] != [4, 4, 4, 2, 2]:
            return None

        # Symmetry.
        if any((BB_RANK_1 & pieces) << 56 != BB_RANK_8 & pieces for pieces in brnqk):
            return None

        # Algorithm from ChessX, src/database/bitboard.cpp, r2254.
        x = self.bishops & (2 + 8 + 32 + 128)
        if not x:
            return None
        bs1 = (lsb(x) - 1) // 2
        cc_pos = bs1
        x = self.bishops & (1 + 4 + 16 + 64)
        if not x:
            return None
        bs2 = lsb(x) * 2
        cc_pos += bs2

        q = 0
        qf = False
        n0 = 0
        n1 = 0
        n0f = False
        n1f = False
        rf = 0
        n0s = [0, 4, 7, 9]
        for square in range(A1, H1 + 1):
            bb = BB_SQUARES[square]
            if bb & self.queens:
                qf = True
            elif bb & self.rooks or bb & self.kings:
                if bb & self.kings:
                    if rf != 1:
                        return None
                else:
                    rf += 1

                if not qf:
                    q += 1

                if not n0f:
                    n0 += 1
                elif not n1f:
                    n1 += 1
            elif bb & self.knights:
                if not qf:
                    q += 1

                if not n0f:
                    n0f = True
                elif not n1f:
                    n1f = True

        if n0 < 4 and n1f and qf:
            cc_pos += q * 16
            krn = n0s[n0] + n1
            cc_pos += krn * 96
            return cc_pos
        else:
            return None

    def __repr__(self) -> str:
        return f"{type(self).__name__}({self.board_fen()!r})"

    def __str__(self) -> str:
        builder: List[str] = []

        for square in SQUARES_180:
            piece = self.piece_at(square)

            if piece:
                builder.append(piece.symbol())
            else:
                builder.append(".")

            if BB_SQUARES[square] & BB_FILE_H:
                if square != H1:
                    builder.append("\n")
            else:
                builder.append(" ")

        return "".join(builder)

    def unicode(self, *, invert_color: bool = False, borders: bool = False, empty_square: str = "⭘", orientation: Color = WHITE) -> str:
        """
        Returns a string representation of the board with Unicode pieces.
        Useful for pretty-printing to a terminal.

        :param invert_color: Invert color of the Unicode pieces.
        :param borders: Show borders and a coordinate margin.
        """
        builder: List[str] = []
        for rank_index in (range(7, -1, -1) if orientation else range(8)):
            if borders:
                builder.append("  ")
                builder.append("-" * 17)
                builder.append("\n")

                builder.append(RANK_NAMES[rank_index])
                builder.append(" ")

            for i, file_index in enumerate(range(8) if orientation else range(7, -1, -1)):
                square_index = square(file_index, rank_index)

                if borders:
                    builder.append("|")
                elif i > 0:
                    builder.append(" ")

                piece = self.piece_at(square_index)

                if piece:
                    builder.append(piece.unicode_symbol(invert_color=invert_color))
                else:
                    builder.append(empty_square)

            if borders:
                builder.append("|")

            if borders or (rank_index > 0 if orientation else rank_index < 7):
                builder.append("\n")

        if borders:
            builder.append("  ")
            builder.append("-" * 17)
            builder.append("\n")
            letters = "a b c d e f g h" if orientation else "h g f e d c b a"
            builder.append("   " + letters)

        return "".join(builder)

    def _repr_svg_(self) -> str:
        import chess.svg
        return chess.svg.board(board=self, size=400)

    def __eq__(self, board: object) -> bool:
        if isinstance(board, BaseBoard):
            return (
                self.occupied == board.occupied and
                self.occupied_co[WHITE] == board.occupied_co[WHITE] and
                self.pawns == board.pawns and
                self.knights == board.knights and
                self.bishops == board.bishops and
                self.rooks == board.rooks and
                self.queens == board.queens and
                self.kings == board.kings)
        else:
            return NotImplemented

    def apply_transform(self, f: Callable[[Bitboard], Bitboard]) -> None:
        self.pawns = f(self.pawns)
        self.knights = f(self.knights)
        self.bishops = f(self.bishops)
        self.rooks = f(self.rooks)
        self.queens = f(self.queens)
        self.kings = f(self.kings)

        self.occupied_co[WHITE] = f(self.occupied_co[WHITE])
        self.occupied_co[BLACK] = f(self.occupied_co[BLACK])
        self.occupied = f(self.occupied)
        self.promoted = f(self.promoted)

    def transform(self, f: Callable[[Bitboard], Bitboard]) -> Self:
        """
        Returns a transformed copy of the board (without move stack)
        by applying a bitboard transformation function.

        Available transformations include :func:`chess.flip_vertical()`,
        :func:`chess.flip_horizontal()`, :func:`chess.flip_diagonal()`,
        :func:`chess.flip_anti_diagonal()`, :func:`chess.shift_down()`,
        :func:`chess.shift_up()`, :func:`chess.shift_left()`, and
        :func:`chess.shift_right()`.

        Alternatively, :func:`~chess.BaseBoard.apply_transform()` can be used
        to apply the transformation on the board.
        """
        board = self.copy()
        board.apply_transform(f)
        return board

    def apply_mirror(self) -> None:
        self.apply_transform(flip_vertical)
        self.occupied_co[WHITE], self.occupied_co[BLACK] = self.occupied_co[BLACK], self.occupied_co[WHITE]

    def mirror(self) -> Self:
        """
        Returns a mirrored copy of the board (without move stack).

        The board is mirrored vertically and piece colors are swapped, so that
        the position is equivalent modulo color.

        Alternatively, :func:`~chess.BaseBoard.apply_mirror()` can be used
        to mirror the board.
        """
        board = self.copy()
        board.apply_mirror()
        return board

    def copy(self) -> Self:
        """Creates a copy of the board."""
        board = type(self)(None)

        board.pawns = self.pawns
        board.knights = self.knights
        board.bishops = self.bishops
        board.rooks = self.rooks
        board.queens = self.queens
        board.kings = self.kings

        board.occupied_co[WHITE] = self.occupied_co[WHITE]
        board.occupied_co[BLACK] = self.occupied_co[BLACK]
        board.occupied = self.occupied
        board.promoted = self.promoted

        return board

    def __copy__(self) -> Self:
        return self.copy()

    def __deepcopy__(self, memo: Dict[int, object]) -> Self:
        board = self.copy()
        memo[id(self)] = board
        return board

    @classmethod
    def empty(cls: Type[BaseBoardT]) -> BaseBoardT:
        """
        Creates a new empty board. Also see
        :func:`~chess.BaseBoard.clear_board()`.
        """
        return cls(None)

    @classmethod
    def from_chess960_pos(cls: Type[BaseBoardT], scharnagl: int) -> BaseBoardT:
        """
        Creates a new board, initialized with a Chess960 starting position.

        >>> import chess
        >>> import random
        >>>
        >>> board = chess.Board.from_chess960_pos(random.randint(0, 959))
        """
        board = cls.empty()
        board.set_chess960_pos(scharnagl)
        return board


BoardT = TypeVar("BoardT", bound="Board")

class _BoardState:

    def __init__(self, board: Board) -> None:
        self.pawns = board.pawns
        self.knights = board.knights
        self.bishops = board.bishops
        self.rooks = board.rooks
        self.queens = board.queens
        self.kings = board.kings

        self.occupied_w = board.occupied_co[WHITE]
        self.occupied_b = board.occupied_co[BLACK]
        self.occupied = board.occupied

        self.promoted = board.promoted

        self.turn = board.turn
        self.castling_rights = board.castling_rights
        self.ep_square = board.ep_square
        self.halfmove_clock = board.halfmove_clock
        self.fullmove_number = board.fullmove_number

    def restore(self, board: Board) -> None:
        board.pawns = self.pawns
        board.knights = self.knights
        board.bishops = self.bishops
        board.rooks = self.rooks
        board.queens = self.queens
        board.kings = self.kings

        board.occupied_co[WHITE] = self.occupied_w
        board.occupied_co[BLACK] = self.occupied_b
        board.occupied = self.occupied

        board.promoted = self.promoted

        board.turn = self.turn
        board.castling_rights = self.castling_rights
        board.ep_square = self.ep_square
        board.halfmove_clock = self.halfmove_clock
        board.fullmove_number = self.fullmove_number

class Board(BaseBoard):
    """
    A :class:`~chess.BaseBoard`, additional information representing
    a chess position, and a :data:`move stack <chess.Board.move_stack>`.

    Provides :data:`move generation <chess.Board.legal_moves>`, validation,
    :func:`parsing <chess.Board.parse_san()>`, attack generation,
    :func:`game end detection <chess.Board.is_game_over()>`,
    and the capability to :func:`make <chess.Board.push()>` and
    :func:`unmake <chess.Board.pop()>` moves.

    The board is initialized to the standard chess starting position,
    unless otherwise specified in the optional *fen* argument.
    If *fen* is ``None``, an empty board is created.

    Optionally supports *chess960*. In Chess960, castling moves are encoded
    by a king move to the corresponding rook square.
    Use :func:`chess.Board.from_chess960_pos()` to create a board with one
    of the Chess960 starting positions.

    It's safe to set :data:`~Board.turn`, :data:`~Board.castling_rights`,
    :data:`~Board.ep_square`, :data:`~Board.halfmove_clock` and
    :data:`~Board.fullmove_number` directly.

    .. warning::
        It is possible to set up and work with invalid positions. In this
        case, :class:`~chess.Board` implements a kind of "pseudo-chess"
        (useful to gracefully handle errors or to implement chess variants).
        Use :func:`~chess.Board.is_valid()` to detect invalid positions.
    """

    aliases: ClassVar[List[str]] = ["Standard", "Chess", "Classical", "Normal", "Illegal", "From Position"]
    uci_variant: ClassVar[Optional[str]] = "chess"
    xboard_variant: ClassVar[Optional[str]] = "normal"
    starting_fen: ClassVar[str] = STARTING_FEN

    tbw_suffix: ClassVar[Optional[str]] = ".rtbw"
    tbz_suffix: ClassVar[Optional[str]] = ".rtbz"
    tbw_magic: ClassVar[Optional[bytes]] = b"\x71\xe8\x23\x5d"
    tbz_magic: ClassVar[Optional[bytes]] = b"\xd7\x66\x0c\xa5"
    pawnless_tbw_suffix: ClassVar[Optional[str]] = None
    pawnless_tbz_suffix: ClassVar[Optional[str]] = None
    pawnless_tbw_magic: ClassVar[Optional[bytes]] = None
    pawnless_tbz_magic: ClassVar[Optional[bytes]] = None
    connected_kings: ClassVar[bool] = False
    one_king: ClassVar[bool] = True
    captures_compulsory: ClassVar[bool] = False

    turn: Color
    """The side to move (``chess.WHITE`` or ``chess.BLACK``)."""

    castling_rights: Bitboard
    """
    Bitmask of the rooks with castling rights.

    To test for specific squares:

    >>> import chess
    >>>
    >>> board = chess.Board()
    >>> bool(board.castling_rights & chess.BB_H1)  # White can castle with the h1 rook
    True

    To add a specific square:

    >>> board.castling_rights |= chess.BB_A1

    Use :func:`~chess.Board.set_castling_fen()` to set multiple castling
    rights. Also see :func:`~chess.Board.has_castling_rights()`,
    :func:`~chess.Board.has_kingside_castling_rights()`,
    :func:`~chess.Board.has_queenside_castling_rights()`,
    :func:`~chess.Board.has_chess960_castling_rights()`,
    :func:`~chess.Board.clean_castling_rights()`.
    """

    ep_square: Optional[Square]
    """
    The potential en passant square on the third or sixth rank or ``None``.

    Use :func:`~chess.Board.has_legal_en_passant()` to test if en passant
    capturing would actually be possible on the next move.
    """

    fullmove_number: int
    """
    Counts move pairs. Starts at `1` and is incremented after every move
    of the black side.
    """

    halfmove_clock: int
    """The number of half-moves since the last capture or pawn move."""

    promoted: Bitboard
    """A bitmask of pieces that have been promoted."""

    chess960: bool
    """
    Whether the board is in Chess960 mode. In Chess960 castling moves are
    represented as king moves to the corresponding rook square.
    """

    move_stack: List[Move]
    """
    The move stack. Use :func:`Board.push() <chess.Board.push()>`,
    :func:`Board.pop() <chess.Board.pop()>`,
    :func:`Board.peek() <chess.Board.peek()>` and
    :func:`Board.clear_stack() <chess.Board.clear_stack()>` for
    manipulation.
    """

    def __init__(self, fen: Optional[str] = STARTING_FEN, *, chess960: bool = False) -> None:
        BaseBoard.__init__(self, None)

        self.chess960 = chess960

        self.ep_square = None
        self.move_stack = []
        self._stack: List[_BoardState] = []

        if fen is None:
            self.clear()
        elif fen == type(self).starting_fen:
            self.reset()
        else:
            self.set_fen(fen)

    @property
    def legal_moves(self) -> LegalMoveGenerator:
        """
        A dynamic list of legal moves.

        >>> import chess
        >>>
        >>> board = chess.Board()
        >>> board.legal_moves.count()
        20
        >>> bool(board.legal_moves)
        True
        >>> move = chess.Move.from_uci("g1f3")
        >>> move in board.legal_moves
        True

        Wraps :func:`~chess.Board.generate_legal_moves()` and
        :func:`~chess.Board.is_legal()`.
        """
        return LegalMoveGenerator(self)

    @property
    def pseudo_legal_moves(self) -> PseudoLegalMoveGenerator:
        """
        A dynamic list of pseudo-legal moves, much like the legal move list.

        Pseudo-legal moves might leave or put the king in check, but are
        otherwise valid. Null moves are not pseudo-legal. Castling moves are
        only included if they are completely legal.

        Wraps :func:`~chess.Board.generate_pseudo_legal_moves()` and
        :func:`~chess.Board.is_pseudo_legal()`.
        """
        return PseudoLegalMoveGenerator(self)

    def reset(self) -> None:
        """Restores the starting position."""
        self.turn = WHITE
        self.castling_rights = BB_CORNERS
        self.ep_square = None
        self.halfmove_clock = 0
        self.fullmove_number = 1

        self.reset_board()

    def reset_board(self) -> None:
        super().reset_board()
        self.clear_stack()

    def clear(self) -> None:
        """
        Clears the board.

        Resets move stack and move counters. The side to move is white. There
        are no rooks or kings, so castling rights are removed.

        In order to be in a valid :func:`~chess.Board.status()`, at least kings
        need to be put on the board.
        """
        self.turn = WHITE
        self.castling_rights = BB_EMPTY
        self.ep_square = None
        self.halfmove_clock = 0
        self.fullmove_number = 1

        self.clear_board()

    def clear_board(self) -> None:
        super().clear_board()
        self.clear_stack()

    def clear_stack(self) -> None:
        """Clears the move stack."""
        self.move_stack.clear()
        self._stack.clear()

    def root(self) -> Self:
        """Returns a copy of the root position."""
        if self._stack:
            board = type(self)(None, chess960=self.chess960)
            self._stack[0].restore(board)
            return board
        else:
            return self.copy(stack=False)

    def ply(self) -> int:
        """
        Returns the number of half-moves since the start of the game, as
        indicated by :data:`~chess.Board.fullmove_number` and
        :data:`~chess.Board.turn`.

        If moves have been pushed from the beginning, this is usually equal to
        ``len(board.move_stack)``. But note that a board can be set up with
        arbitrary starting positions, and the stack can be cleared.
        """
        return 2 * (self.fullmove_number - 1) + (self.turn == BLACK)

    def remove_piece_at(self, square: Square) -> Optional[Piece]:
        """Remove a piece, if any, from the given square and return the removed piece."""
        piece = super().remove_piece_at(square)
        self.clear_stack()
        return piece

    def set_piece_at(self, square: Square, piece: Optional[Piece], promoted: bool = False) -> None:
        """Place a piece on a square."""
        super().set_piece_at(square, piece, promoted=promoted)
        self.clear_stack()

    def generate_pseudo_legal_moves(self, from_mask: Bitboard = BB_ALL, to_mask: Bitboard = BB_ALL) -> Iterator[Move]:
        our_pieces = self.occupied_co[self.turn]

        # Generate piece moves.
        non_pawns = our_pieces & ~self.pawns & from_mask
        for from_square in scan_reversed(non_pawns):
            moves = self.attacks_mask(from_square) & ~our_pieces & to_mask
            for to_square in scan_reversed(moves):
                yield Move(from_square, to_square)

        # Generate castling moves.
        if from_mask & self.kings:
            yield from self.generate_castling_moves(from_mask, to_mask)

        # The remaining moves are all pawn moves.
        pawns = self.pawns & self.occupied_co[self.turn] & from_mask
        if not pawns:
            return

        # Generate pawn captures.
        capturers = pawns
        for from_square in scan_reversed(capturers):
            targets = (
                BB_PAWN_ATTACKS[self.turn][from_square] &
                self.occupied_co[not self.turn] & to_mask)

            for to_square in scan_reversed(targets):
                if square_rank(to_square) in [0, 7]:
                    yield Move(from_square, to_square, QUEEN)
                    yield Move(from_square, to_square, ROOK)
                    yield Move(from_square, to_square, BISHOP)
                    yield Move(from_square, to_square, KNIGHT)
                else:
                    yield Move(from_square, to_square)

        # Prepare pawn advance generation.
        if self.turn == WHITE:
            single_moves = pawns << 8 & ~self.occupied
            double_moves = single_moves << 8 & ~self.occupied & (BB_RANK_3 | BB_RANK_4)
        else:
            single_moves = pawns >> 8 & ~self.occupied
            double_moves = single_moves >> 8 & ~self.occupied & (BB_RANK_6 | BB_RANK_5)

        single_moves &= to_mask
        double_moves &= to_mask

        # Generate single pawn moves.
        for to_square in scan_reversed(single_moves):
            from_square = to_square + (8 if self.turn == BLACK else -8)

            if square_rank(to_square) in [0, 7]:
                yield Move(from_square, to_square, QUEEN)
                yield Move(from_square, to_square, ROOK)
                yield Move(from_square, to_square, BISHOP)
                yield Move(from_square, to_square, KNIGHT)
            else:
                yield Move(from_square, to_square)

        # Generate double pawn moves.
        for to_square in scan_reversed(double_moves):
            from_square = to_square + (16 if self.turn == BLACK else -16)
            yield Move(from_square, to_square)

        # Generate en passant captures.
        if self.ep_square:
            yield from self.generate_pseudo_legal_ep(from_mask, to_mask)

    def generate_pseudo_legal_ep(self, from_mask: Bitboard = BB_ALL, to_mask: Bitboard = BB_ALL) -> Iterator[Move]:
        if not self.ep_square or not BB_SQUARES[self.ep_square] & to_mask:
            return

        if BB_SQUARES[self.ep_square] & self.occupied:
            return

        capturers = (
            self.pawns & self.occupied_co[self.turn] & from_mask &
            BB_PAWN_ATTACKS[not self.turn][self.ep_square] &
            BB_RANKS[4 if self.turn else 3])

        for capturer in scan_reversed(capturers):
            yield Move(capturer, self.ep_square)

    def generate_pseudo_legal_captures(self, from_mask: Bitboard = BB_ALL, to_mask: Bitboard = BB_ALL) -> Iterator[Move]:
        return itertools.chain(
            self.generate_pseudo_legal_moves(from_mask, to_mask & self.occupied_co[not self.turn]),
            self.generate_pseudo_legal_ep(from_mask, to_mask))

    def checkers_mask(self) -> Bitboard:
        king = self.king(self.turn)
        return BB_EMPTY if king is None else self.attackers_mask(not self.turn, king)

    def checkers(self) -> SquareSet:
        """
        Gets the pieces currently giving check.

        Returns a :class:`set of squares <chess.SquareSet>`.
        """
        return SquareSet(self.checkers_mask())

    def is_check(self) -> bool:
        """Tests if the current side to move is in check."""
        return bool(self.checkers_mask())

    def gives_check(self, move: Move) -> bool:
        """
        Probes if the given move would put the opponent in check. The move
        must be at least pseudo-legal.
        """
        self.push(move)
        try:
            return self.is_check()
        finally:
            self.pop()

    def is_into_check(self, move: Move) -> bool:
        king = self.king(self.turn)
        if king is None:
            return False

        # If already in check, look if it is an evasion.
        checkers = self.attackers_mask(not self.turn, king)
        if checkers and move not in self._generate_evasions(king, checkers, BB_SQUARES[move.from_square], BB_SQUARES[move.to_square]):
            return True

        return not self._is_safe(king, self._slider_blockers(king), move)

    def was_into_check(self) -> bool:
        king = self.king(not self.turn)
        return king is not None and self.is_attacked_by(self.turn, king)

    def is_pseudo_legal(self, move: Move) -> bool:
        # Null moves are not pseudo-legal.
        if not move:
            return False

        # Drops are not pseudo-legal.
        if move.drop:
            return False

        # Source square must not be vacant.
        piece = self.piece_type_at(move.from_square)
        if not piece:
            return False

        # Get square masks.
        from_mask = BB_SQUARES[move.from_square]
        to_mask = BB_SQUARES[move.to_square]

        # Check turn.
        if not self.occupied_co[self.turn] & from_mask:
            return False

        # Only pawns can promote and only on the backrank.
        if move.promotion:
            if piece != PAWN:
                return False

            if self.turn == WHITE and square_rank(move.to_square) != 7:
                return False
            elif self.turn == BLACK and square_rank(move.to_square) != 0:
                return False

        # Handle castling.
        if piece == KING:
            move = self._from_chess960(self.chess960, move.from_square, move.to_square)
            if move in self.generate_castling_moves():
                return True

        # Destination square can not be occupied.
        if self.occupied_co[self.turn] & to_mask:
            return False

        # Handle pawn moves.
        if piece == PAWN:
            return move in self.generate_pseudo_legal_moves(from_mask, to_mask)

        # Handle all other pieces.
        return bool(self.attacks_mask(move.from_square) & to_mask)

    def is_legal(self, move: Move) -> bool:
        """Check if a move is legal in the current position."""
        return not self.is_variant_end() and self.is_pseudo_legal(move) and not self.is_into_check(move)

    def is_variant_end(self) -> bool:
        """
        Checks if the game is over due to a special variant end condition.

        Note, for example, that stalemate is not considered a variant-specific
        end condition (this method will return ``False``), yet it can have a
        special **result** in suicide chess (any of
        :func:`~chess.Board.is_variant_loss()`,
        :func:`~chess.Board.is_variant_win()`,
        :func:`~chess.Board.is_variant_draw()` might return ``True``).
        """
        return False

    def is_variant_loss(self) -> bool:
        """
        Checks if the current side to move lost due to a variant-specific
        condition.
        """
        return False

    def is_variant_win(self) -> bool:
        """
        Checks if the current side to move won due to a variant-specific
        condition.
        """
        return False

    def is_variant_draw(self) -> bool:
        """
        Checks if a variant-specific drawing condition is fulfilled.
        """
        return False

    def is_game_over(self, *, claim_draw: bool = False) -> bool:
        """
        Check if the game is over by any rule.

        The game is not considered to be over by the
        :func:`fifty-move rule <chess.Board.can_claim_fifty_moves()>` or
        :func:`threefold repetition <chess.Board.can_claim_threefold_repetition()>`,
        unless *claim_draw* is given. Note that checking the latter can be
        slow.
        """
        return self.outcome(claim_draw=claim_draw) is not None

    def result(self, *, claim_draw: bool = False) -> str:
        """
        Return the result of a game: 1-0, 0-1, 1/2-1/2, or *.

        The game is not considered to be over by the
        :func:`fifty-move rule <chess.Board.can_claim_fifty_moves()>` or
        :func:`threefold repetition <chess.Board.can_claim_threefold_repetition()>`,
        unless *claim_draw* is given. Note that checking the latter can be
        slow.
        """
        outcome = self.outcome(claim_draw=claim_draw)
        return outcome.result() if outcome else "*"

    def outcome(self, *, claim_draw: bool = False) -> Optional[Outcome]:
        """
        Checks if the game is over due to
        :func:`checkmate <chess.Board.is_checkmate()>`,
        :func:`stalemate <chess.Board.is_stalemate()>`,
        :func:`insufficient material <chess.Board.is_insufficient_material()>`,
        the :func:`seventyfive-move rule <chess.Board.is_seventyfive_moves()>`,
        :func:`fivefold repetition <chess.Board.is_fivefold_repetition()>`,
        or a :func:`variant end condition <chess.Board.is_variant_end()>`.
        Returns the :class:`chess.Outcome` if the game has ended, otherwise
        ``None``.

        Alternatively, use :func:`~chess.Board.is_game_over()` if you are not
        interested in who won the game and why.

        The game is not considered to be over by the
        :func:`fifty-move rule <chess.Board.can_claim_fifty_moves()>` or
        :func:`threefold repetition <chess.Board.can_claim_threefold_repetition()>`,
        unless *claim_draw* is given. Note that checking the latter can be
        slow.
        """
        # Variant support.
        if self.is_variant_loss():
            return Outcome(Termination.VARIANT_LOSS, not self.turn)
        if self.is_variant_win():
            return Outcome(Termination.VARIANT_WIN, self.turn)
        if self.is_variant_draw():
            return Outcome(Termination.VARIANT_DRAW, None)

        # Normal game end.
        if self.is_checkmate():
            return Outcome(Termination.CHECKMATE, not self.turn)
        if self.is_insufficient_material():
            return Outcome(Termination.INSUFFICIENT_MATERIAL, None)
        if not any(self.generate_legal_moves()):
            return Outcome(Termination.STALEMATE, None)

        # Automatic draws.
        if self.is_seventyfive_moves():
            return Outcome(Termination.SEVENTYFIVE_MOVES, None)
        if self.is_fivefold_repetition():
            return Outcome(Termination.FIVEFOLD_REPETITION, None)

        # Claimable draws.
        if claim_draw:
            if self.can_claim_fifty_moves():
                return Outcome(Termination.FIFTY_MOVES, None)
            if self.can_claim_threefold_repetition():
                return Outcome(Termination.THREEFOLD_REPETITION, None)

        return None

    def is_checkmate(self) -> bool:
        """Checks if the current position is a checkmate."""
        if not self.is_check():
            return False

        return not any(self.generate_legal_moves())

    def is_stalemate(self) -> bool:
        """Checks if the current position is a stalemate."""
        if self.is_check():
            return False

        if self.is_variant_end():
            return False

        return not any(self.generate_legal_moves())

    def is_insufficient_material(self) -> bool:
        """
        Checks if neither side has sufficient winning material
        (:func:`~chess.Board.has_insufficient_material()`).
        """
        return all(self.has_insufficient_material(color) for color in COLORS)

    def has_insufficient_material(self, color: Color) -> bool:
        """
        Checks if *color* has insufficient winning material.

        This is guaranteed to return ``False`` if *color* can still win the
        game.

        The converse does not necessarily hold:
        The implementation only looks at the material, including the colors
        of bishops, but not considering piece positions. So fortress
        positions or positions with forced lines may return ``False``, even
        though there is no possible winning line.
        """
        if self.occupied_co[color] & (self.pawns | self.rooks | self.queens):
            return False

        # Knights are only insufficient material if:
        # (1) We do not have any other pieces, including more than one knight.
        # (2) The opponent does not have pawns, knights, bishops or rooks.
        #     These would allow selfmate.
        if self.occupied_co[color] & self.knights:
            return (popcount(self.occupied_co[color]) <= 2 and
                    not (self.occupied_co[not color] & ~self.kings & ~self.queens))

        # Bishops are only insufficient material if:
        # (1) We do not have any other pieces, including bishops of the
        #     opposite color.
        # (2) The opponent does not have bishops of the opposite color,
        #     pawns or knights. These would allow selfmate.
        if self.occupied_co[color] & self.bishops:
            same_color = (not self.bishops & BB_DARK_SQUARES) or (not self.bishops & BB_LIGHT_SQUARES)
            return same_color and not self.pawns and not self.knights

        return True

    def _is_halfmoves(self, n: int) -> bool:
        return self.halfmove_clock >= n and any(self.generate_legal_moves())

    def is_seventyfive_moves(self) -> bool:
        """
        Since the 1st of July 2014, a game is automatically drawn (without
        a claim by one of the players) if the half-move clock since a capture
        or pawn move is equal to or greater than 150. Other means to end a game
        take precedence.
        """
        return self._is_halfmoves(150)

    def is_fivefold_repetition(self) -> bool:
        """
        Since the 1st of July 2014 a game is automatically drawn (without
        a claim by one of the players) if a position occurs for the fifth time.
        Originally this had to occur on consecutive alternating moves, but
        this has since been revised.
        """
        return self.is_repetition(5)

    def can_claim_draw(self) -> bool:
        """
        Checks if the player to move can claim a draw by the fifty-move rule or
        by threefold repetition.

        Note that checking the latter can be slow.
        """
        return self.can_claim_fifty_moves() or self.can_claim_threefold_repetition()

    def is_fifty_moves(self) -> bool:
        """
        Checks that the clock of halfmoves since the last capture or pawn move
        is greater or equal to 100, and that no other means of ending the game
        (like checkmate) take precedence.
        """
        return self._is_halfmoves(100)

    def can_claim_fifty_moves(self) -> bool:
        """
        Checks if the player to move can claim a draw by the fifty-move rule.

        In addition to :func:`~chess.Board.is_fifty_moves()`, the fifty-move
        rule can also be claimed if there is a legal move that achieves this
        condition.
        """
        if self.is_fifty_moves():
            return True

        if self.halfmove_clock >= 99:
            for move in self.generate_legal_moves():
                if not self.is_zeroing(move):
                    self.push(move)
                    try:
                        if self.is_fifty_moves():
                            return True
                    finally:
                        self.pop()

        return False

    def can_claim_threefold_repetition(self) -> bool:
        """
        Checks if the player to move can claim a draw by threefold repetition.

        Draw by threefold repetition can be claimed if the position on the
        board occurred for the third time or if such a repetition is reached
        with one of the possible legal moves.

        Note that checking this can be slow: In the worst case
        scenario, every legal move has to be tested and the entire game has to
        be replayed because there is no incremental transposition table.
        """
        transposition_key = self._transposition_key()
        transpositions: Counter[Hashable] = collections.Counter()
        transpositions.update((transposition_key, ))

        # Count positions.
        switchyard: List[Move] = []
        while self.move_stack:
            move = self.pop()
            switchyard.append(move)

            if self.is_irreversible(move):
                break

            transpositions.update((self._transposition_key(), ))

        while switchyard:
            self.push(switchyard.pop())

        # Threefold repetition occurred.
        if transpositions[transposition_key] >= 3:
            return True

        # The next legal move is a threefold repetition.
        for move in self.generate_legal_moves():
            self.push(move)
            try:
                if transpositions[self._transposition_key()] >= 2:
                    return True
            finally:
                self.pop()

        return False

    def is_repetition(self, count: int = 3) -> bool:
        """
        Checks if the current position has repeated 3 (or a given number of)
        times.

        Unlike :func:`~chess.Board.can_claim_threefold_repetition()`,
        this does not consider a repetition that can be played on the next
        move.

        Note that checking this can be slow: In the worst case, the entire
        game has to be replayed because there is no incremental transposition
        table.
        """
        # Fast check, based on occupancy only.
        maybe_repetitions = 1
        for state in reversed(self._stack):
            if state.occupied == self.occupied:
                maybe_repetitions += 1
                if maybe_repetitions >= count:
                    break
        if maybe_repetitions < count:
            return False

        # Check full replay.
        transposition_key = self._transposition_key()
        switchyard: List[Move] = []

        try:
            while True:
                if count <= 1:
                    return True

                if len(self.move_stack) < count - 1:
                    break

                move = self.pop()
                switchyard.append(move)

                if self.is_irreversible(move):
                    break

                if self._transposition_key() == transposition_key:
                    count -= 1
        finally:
            while switchyard:
                self.push(switchyard.pop())

        return False

    def _push_capture(self, move: Move, capture_square: Square, piece_type: PieceType, was_promoted: bool) -> None:
        pass

    def push(self, move: Move) -> None:
        """
        Updates the position with the given *move* and puts it onto the
        move stack.

        >>> import chess
        >>>
        >>> board = chess.Board()
        >>>
        >>> Nf3 = chess.Move.from_uci("g1f3")
        >>> board.push(Nf3)  # Make the move

        >>> board.pop()  # Unmake the last move
        Move.from_uci('g1f3')

        Null moves just increment the move counters, switch turns and forfeit
        en passant capturing.

        .. warning::
            Moves are not checked for legality. It is the caller's
            responsibility to ensure that the move is at least pseudo-legal or
            a null move.
        """
        # Push move and remember board state.
        move = self._to_chess960(move)
        board_state = _BoardState(self)
        self.castling_rights = self.clean_castling_rights()  # Before pushing stack
        self.move_stack.append(self._from_chess960(self.chess960, move.from_square, move.to_square, move.promotion, move.drop))
        self._stack.append(board_state)

        # Reset en passant square.
        ep_square = self.ep_square
        self.ep_square = None

        # Increment move counters.
        self.halfmove_clock += 1
        if self.turn == BLACK:
            self.fullmove_number += 1

        # On a null move, simply swap turns and reset the en passant square.
        if not move:
            self.turn = not self.turn
            return

        # Drops.
        if move.drop:
            self._set_piece_at(move.to_square, move.drop, self.turn)
            self.turn = not self.turn
            return

        # Zero the half-move clock.
        if self.is_zeroing(move):
            self.halfmove_clock = 0

        from_bb = BB_SQUARES[move.from_square]
        to_bb = BB_SQUARES[move.to_square]

        promoted = bool(self.promoted & from_bb)
        piece_type = self._remove_piece_at(move.from_square)
        assert piece_type is not None, f"push() expects move to be pseudo-legal, but got {move} in {self.board_fen()}"
        capture_square = move.to_square
        captured_piece_type = self.piece_type_at(capture_square)

        # Update castling rights.
        self.castling_rights &= ~to_bb & ~from_bb
        if piece_type == KING and not promoted:
            if self.turn == WHITE:
                self.castling_rights &= ~BB_RANK_1
            else:
                self.castling_rights &= ~BB_RANK_8
        elif captured_piece_type == KING and not self.promoted & to_bb:
            if self.turn == WHITE and square_rank(move.to_square) == 7:
                self.castling_rights &= ~BB_RANK_8
            elif self.turn == BLACK and square_rank(move.to_square) == 0:
                self.castling_rights &= ~BB_RANK_1

        # Handle special pawn moves.
        if piece_type == PAWN:
            diff = move.to_square - move.from_square

            if diff == 16 and square_rank(move.from_square) == 1:
                self.ep_square = move.from_square + 8
            elif diff == -16 and square_rank(move.from_square) == 6:
                self.ep_square = move.from_square - 8
            elif move.to_square == ep_square and abs(diff) in [7, 9] and not captured_piece_type:
                # Remove pawns captured en passant.
                down = -8 if self.turn == WHITE else 8
                capture_square = move.to_square + down
                captured_piece_type = self._remove_piece_at(capture_square)

        # Promotion.
        if move.promotion:
            promoted = True
            piece_type = move.promotion

        # Castling.
        castling = piece_type == KING and self.occupied_co[self.turn] & to_bb
        if castling:
            a_side = square_file(move.to_square) < square_file(move.from_square)

            self._remove_piece_at(move.from_square)
            self._remove_piece_at(move.to_square)

            if a_side:
                self._set_piece_at(C1 if self.turn == WHITE else C8, KING, self.turn)
                self._set_piece_at(D1 if self.turn == WHITE else D8, ROOK, self.turn)
            else:
                self._set_piece_at(G1 if self.turn == WHITE else G8, KING, self.turn)
                self._set_piece_at(F1 if self.turn == WHITE else F8, ROOK, self.turn)

        # Put the piece on the target square.
        if not castling:
            was_promoted = bool(self.promoted & to_bb)
            self._set_piece_at(move.to_square, piece_type, self.turn, promoted)

            if captured_piece_type:
                self._push_capture(move, capture_square, captured_piece_type, was_promoted)

        # Swap turn.
        self.turn = not self.turn

    def pop(self) -> Move:
        """
        Restores the previous position and returns the last move from the stack.

        :raises: :exc:`IndexError` if the move stack is empty.
        """
        move = self.move_stack.pop()
        self._stack.pop().restore(self)
        return move

    def peek(self) -> Move:
        """
        Gets the last move from the move stack.

        :raises: :exc:`IndexError` if the move stack is empty.
        """
        return self.move_stack[-1]

    def find_move(self, from_square: Square, to_square: Square, promotion: Optional[PieceType] = None) -> Move:
        """
        Finds a matching legal move for an origin square, a target square, and
        an optional promotion piece type.

        For pawn moves to the backrank, the promotion piece type defaults to
        :data:`chess.QUEEN`, unless otherwise specified.

        Castling moves are normalized to king moves by two steps, except in
        Chess960.

        :raises: :exc:`IllegalMoveError` if no matching legal move is found.
        """
        if promotion is None and self.pawns & BB_SQUARES[from_square] and BB_SQUARES[to_square] & BB_BACKRANKS:
            promotion = QUEEN

        move = self._from_chess960(self.chess960, from_square, to_square, promotion)
        if not self.is_legal(move):
            raise IllegalMoveError(f"no matching legal move for {move.uci()} ({SQUARE_NAMES[from_square]} -> {SQUARE_NAMES[to_square]}) in {self.fen()}")

        return move

    def castling_shredder_fen(self) -> str:
        castling_rights = self.clean_castling_rights()
        if not castling_rights:
            return "-"

        builder: List[str] = []

        for square in scan_reversed(castling_rights & BB_RANK_1):
            builder.append(FILE_NAMES[square_file(square)].upper())

        for square in scan_reversed(castling_rights & BB_RANK_8):
            builder.append(FILE_NAMES[square_file(square)])

        return "".join(builder)

    def castling_xfen(self) -> str:
        builder: List[str] = []

        for color in COLORS:
            king = self.king(color)
            if king is None:
                continue

            king_file = square_file(king)
            backrank = BB_RANK_1 if color == WHITE else BB_RANK_8

            for rook_square in scan_reversed(self.clean_castling_rights() & backrank):
                rook_file = square_file(rook_square)
                a_side = rook_file < king_file

                other_rooks = self.occupied_co[color] & self.rooks & backrank & ~BB_SQUARES[rook_square]

                if any((square_file(other) < rook_file) == a_side for other in scan_reversed(other_rooks)):
                    ch = FILE_NAMES[rook_file]
                else:
                    ch = "q" if a_side else "k"

                builder.append(ch.upper() if color == WHITE else ch)

        if builder:
            return "".join(builder)
        else:
            return "-"

    def has_pseudo_legal_en_passant(self) -> bool:
        """Checks if there is a pseudo-legal en passant capture."""
        return self.ep_square is not None and any(self.generate_pseudo_legal_ep())

    def has_legal_en_passant(self) -> bool:
        """Checks if there is a legal en passant capture."""
        return self.ep_square is not None and any(self.generate_legal_ep())

    def fen(self, *, shredder: bool = False, en_passant: EnPassantSpec = "legal", promoted: Optional[bool] = None) -> str:
        """
        Gets a FEN representation of the position.

        A FEN string (e.g.,
        ``rnbqkbnr/pppppppp/8/8/8/8/PPPPPPPP/RNBQKBNR w KQkq - 0 1``) consists
        of the board part :func:`~chess.Board.board_fen()`, the
        :data:`~chess.Board.turn`, the castling part
        (:data:`~chess.Board.castling_rights`),
        the en passant square (:data:`~chess.Board.ep_square`),
        the :data:`~chess.Board.halfmove_clock`
        and the :data:`~chess.Board.fullmove_number`.

        :param shredder: Use :func:`~chess.Board.castling_shredder_fen()`
            and encode castling rights by the file of the rook
            (like ``HAha``) instead of the default
            :func:`~chess.Board.castling_xfen()` (like ``KQkq``).
        :param en_passant: By default, only fully legal en passant squares
            are included (:func:`~chess.Board.has_legal_en_passant()`).
            Pass ``fen`` to strictly follow the FEN specification
            (always include the en passant square after a two-step pawn move)
            or ``xfen`` to follow the X-FEN specification
            (:func:`~chess.Board.has_pseudo_legal_en_passant()`).
        :param promoted: Mark promoted pieces like ``Q~``. By default, this is
            only enabled in chess variants where this is relevant.
        """
        return " ".join([
            self.epd(shredder=shredder, en_passant=en_passant, promoted=promoted),
            str(self.halfmove_clock),
            str(self.fullmove_number)
        ])

    def shredder_fen(self, *, en_passant: EnPassantSpec = "legal", promoted: Optional[bool] = None) -> str:
        return " ".join([
            self.epd(shredder=True, en_passant=en_passant, promoted=promoted),
            str(self.halfmove_clock),
            str(self.fullmove_number)
        ])

    def set_fen(self, fen: str) -> None:
        """
        Parses a FEN and sets the position from it.

        :raises: :exc:`ValueError` if syntactically invalid. Use
            :func:`~chess.Board.is_valid()` to detect invalid positions.
        """
        parts = fen.split()

        # Board part.
        try:
            board_part = parts.pop(0)
        except IndexError:
            raise ValueError("empty fen")

        # Turn.
        try:
            turn_part = parts.pop(0)
        except IndexError:
            turn = WHITE
        else:
            if turn_part == "w":
                turn = WHITE
            elif turn_part == "b":
                turn = BLACK
            else:
                raise ValueError(f"expected 'w' or 'b' for turn part of fen: {fen!r}")

        # Validate castling part.
        try:
            castling_part = parts.pop(0)
        except IndexError:
            castling_part = "-"
        else:
            if not FEN_CASTLING_REGEX.match(castling_part):
                raise ValueError(f"invalid castling part in fen: {fen!r}")

        # En passant square.
        try:
            ep_part = parts.pop(0)
        except IndexError:
            ep_square = None
        else:
            try:
                ep_square = None if ep_part == "-" else SQUARE_NAMES.index(ep_part)
            except ValueError:
                raise ValueError(f"invalid en passant part in fen: {fen!r}")

        # Check that the half-move part is valid.
        try:
            halfmove_part = parts.pop(0)
        except IndexError:
            halfmove_clock = 0
        else:
            try:
                halfmove_clock = int(halfmove_part)
            except ValueError:
                raise ValueError(f"invalid half-move clock in fen: {fen!r}")

            if halfmove_clock < 0:
                raise ValueError(f"half-move clock cannot be negative: {fen!r}")

        # Check that the full-move number part is valid.
        # 0 is allowed for compatibility, but later replaced with 1.
        try:
            fullmove_part = parts.pop(0)
        except IndexError:
            fullmove_number = 1
        else:
            try:
                fullmove_number = int(fullmove_part)
            except ValueError:
                raise ValueError(f"invalid fullmove number in fen: {fen!r}")

            if fullmove_number < 0:
                raise ValueError(f"fullmove number cannot be negative: {fen!r}")

            fullmove_number = max(fullmove_number, 1)

        # All parts should be consumed now.
        if parts:
            raise ValueError(f"fen string has more parts than expected: {fen!r}")

        # Validate the board part and set it.
        self._set_board_fen(board_part)

        # Apply.
        self.turn = turn
        self._set_castling_fen(castling_part)
        self.ep_square = ep_square
        self.halfmove_clock = halfmove_clock
        self.fullmove_number = fullmove_number
        self.clear_stack()

    def _set_castling_fen(self, castling_fen: str) -> None:
        if not castling_fen or castling_fen == "-":
            self.castling_rights = BB_EMPTY
            return

        if not FEN_CASTLING_REGEX.match(castling_fen):
            raise ValueError(f"invalid castling fen: {castling_fen!r}")

        self.castling_rights = BB_EMPTY

        for flag in castling_fen:
            color = WHITE if flag.isupper() else BLACK
            flag = flag.lower()
            backrank = BB_RANK_1 if color == WHITE else BB_RANK_8
            rooks = self.occupied_co[color] & self.rooks & backrank
            king = self.king(color)

            if flag == "q":
                # Select the leftmost rook.
                if king is not None and lsb(rooks) < king:
                    self.castling_rights |= rooks & -rooks
                else:
                    self.castling_rights |= BB_FILE_A & backrank
            elif flag == "k":
                # Select the rightmost rook.
                rook = msb(rooks)
                if king is not None and king < rook:
                    self.castling_rights |= BB_SQUARES[rook]
                else:
                    self.castling_rights |= BB_FILE_H & backrank
            else:
                self.castling_rights |= BB_FILES[FILE_NAMES.index(flag)] & backrank

    def set_castling_fen(self, castling_fen: str) -> None:
        """
        Sets castling rights from a string in FEN notation like ``Qqk``.

        Also clears the move stack.

        :raises: :exc:`ValueError` if the castling FEN is syntactically
            invalid.
        """
        self._set_castling_fen(castling_fen)
        self.clear_stack()

    def set_board_fen(self, fen: str) -> None:
        super().set_board_fen(fen)
        self.clear_stack()

    def set_piece_map(self, pieces: Mapping[Square, Piece]) -> None:
        super().set_piece_map(pieces)
        self.clear_stack()

    def set_chess960_pos(self, scharnagl: int) -> None:
        super().set_chess960_pos(scharnagl)
        self.chess960 = True
        self.turn = WHITE
        self.castling_rights = self.rooks
        self.ep_square = None
        self.halfmove_clock = 0
        self.fullmove_number = 1

        self.clear_stack()

    def chess960_pos(self, *, ignore_turn: bool = False, ignore_castling: bool = False, ignore_counters: bool = True) -> Optional[int]:
        """
        Gets the Chess960 starting position index between 0 and 956,
        or ``None`` if the current position is not a Chess960 starting
        position.

        By default, white to move (**ignore_turn**) and full castling rights
        (**ignore_castling**) are required, but move counters
        (**ignore_counters**) are ignored.
        """
        if self.ep_square:
            return None

        if not ignore_turn:
            if self.turn != WHITE:
                return None

        if not ignore_castling:
            if self.clean_castling_rights() != self.rooks:
                return None

        if not ignore_counters:
            if self.fullmove_number != 1 or self.halfmove_clock != 0:
                return None

        return super().chess960_pos()

    def _epd_operations(self, operations: Mapping[str, Union[None, str, int, float, Move, Iterable[Move]]]) -> str:
        epd: List[str] = []
        first_op = True

        for opcode, operand in operations.items():
            self._validate_epd_opcode(opcode)

            if not first_op:
                epd.append(" ")
            first_op = False
            epd.append(opcode)

            if operand is None:
                epd.append(";")
            elif isinstance(operand, Move):
                epd.append(" ")
                epd.append(self.san(operand))
                epd.append(";")
            elif isinstance(operand, int):
                epd.append(f" {operand};")
            elif isinstance(operand, float):
                assert math.isfinite(operand), f"expected numeric epd operand to be finite, got: {operand}"
                epd.append(f" {operand};")
            elif opcode == "pv" and not isinstance(operand, str) and hasattr(operand, "__iter__"):
                position = self.copy(stack=False)
                for move in operand:
                    epd.append(" ")
                    epd.append(position.san_and_push(move))
                epd.append(";")
            elif opcode in ["am", "bm"] and not isinstance(operand, str) and hasattr(operand, "__iter__"):
                for san in sorted(self.san(move) for move in operand):
                    epd.append(" ")
                    epd.append(san)
                epd.append(";")
            else:
                # Append as escaped string.
                epd.append(" \"")
                epd.append(str(operand).replace("\\", "\\\\").replace("\t", "\\t").replace("\r", "\\r").replace("\n", "\\n").replace("\"", "\\\""))
                epd.append("\";")

        return "".join(epd)

    def epd(self, *, shredder: bool = False, en_passant: EnPassantSpec = "legal", promoted: Optional[bool] = None, **operations: Union[None, str, int, float, Move, Iterable[Move]]) -> str:
        """
        Gets an EPD representation of the current position.

        See :func:`~chess.Board.fen()` for FEN formatting options (*shredder*,
        *ep_square* and *promoted*).

        EPD operations can be given as keyword arguments. Supported operands
        are strings, integers, finite floats, legal moves and ``None``.
        Additionally, the operation ``pv`` accepts a legal variation as
        a list of moves. The operations ``am`` and ``bm`` accept a list of
        legal moves in the current position.

        The name of the field cannot be a lone dash and cannot contain spaces,
        newlines, carriage returns or tabs.

        *hmvc* and *fmvn* are not included by default. You can use:

        >>> import chess
        >>>
        >>> board = chess.Board()
        >>> board.epd(hmvc=board.halfmove_clock, fmvn=board.fullmove_number)
        'rnbqkbnr/pppppppp/8/8/8/8/PPPPPPPP/RNBQKBNR w KQkq - hmvc 0; fmvn 1;'
        """
        if en_passant == "fen":
            ep_square = self.ep_square
        elif en_passant == "xfen":
            ep_square = self.ep_square if self.has_pseudo_legal_en_passant() else None
        else:
            ep_square = self.ep_square if self.has_legal_en_passant() else None

        epd = [self.board_fen(promoted=promoted),
               "w" if self.turn == WHITE else "b",
               self.castling_shredder_fen() if shredder else self.castling_xfen(),
               SQUARE_NAMES[ep_square] if ep_square is not None else "-"]

        if operations:
            epd.append(self._epd_operations(operations))

        return " ".join(epd)

    def _validate_epd_opcode(self, opcode: str) -> None:
        if not opcode:
            raise ValueError("empty string is not a valid epd opcode")
        if opcode == "-":
            raise ValueError("dash (-) is not a valid epd opcode")
        if not opcode[0].isalpha():
            raise ValueError(f"expected epd opcode to start with a letter, got: {opcode!r}")
        for blacklisted in [" ", "\n", "\t", "\r"]:
            if blacklisted in opcode:
                raise ValueError(f"invalid character {blacklisted!r} in epd opcode: {opcode!r}")

    def _parse_epd_ops(self, operation_part: str, make_board: Callable[[], Self]) -> Dict[str, Union[None, str, int, float, Move, List[Move]]]:
        operations: Dict[str, Union[None, str, int, float, Move, List[Move]]] = {}
        state = "opcode"
        opcode = ""
        operand = ""
        position = None

        for ch in itertools.chain(operation_part, [None]):
            if state == "opcode":
                if ch in [" ", "\t", "\r", "\n"]:
                    if opcode == "-":
                        opcode = ""
                    elif opcode:
                        self._validate_epd_opcode(opcode)
                        state = "after_opcode"
                elif ch is None or ch == ";":
                    if opcode == "-":
                        opcode = ""
                    elif opcode:
                        operations[opcode] = [] if opcode in ["pv", "am", "bm"] else None
                        opcode = ""
                else:
                    opcode += ch
            elif state == "after_opcode":
                if ch in [" ", "\t", "\r", "\n"]:
                    pass
                elif ch == "\"":
                    state = "string"
                elif ch is None or ch == ";":
                    if opcode:
                        operations[opcode] = [] if opcode in ["pv", "am", "bm"] else None
                        opcode = ""
                    state = "opcode"
                elif ch in "+-.0123456789":
                    operand = ch
                    state = "numeric"
                else:
                    operand = ch
                    state = "san"
            elif state == "numeric":
                if ch is None or ch == ";":
                    if "." in operand or "e" in operand or "E" in operand:
                        parsed = float(operand)
                        if not math.isfinite(parsed):
                            raise ValueError(f"invalid numeric operand for epd operation {opcode!r}: {operand!r}")
                        operations[opcode] = parsed
                    else:
                        operations[opcode] = int(operand)
                    opcode = ""
                    operand = ""
                    state = "opcode"
                else:
                    operand += ch
            elif state == "string":
                if ch is None or ch == "\"":
                    operations[opcode] = operand
                    opcode = ""
                    operand = ""
                    state = "opcode"
                elif ch == "\\":
                    state = "string_escape"
                else:
                    operand += ch
            elif state == "string_escape":
                if ch is None:
                    operations[opcode] = operand
                    opcode = ""
                    operand = ""
                    state = "opcode"
                elif ch == "r":
                    operand += "\r"
                    state = "string"
                elif ch == "n":
                    operand += "\n"
                    state = "string"
                elif ch == "t":
                    operand += "\t"
                    state = "string"
                else:
                    operand += ch
                    state = "string"
            elif state == "san":
                if ch is None or ch == ";":
                    if position is None:
                        position = make_board()

                    if opcode == "pv":
                        # A variation.
                        variation: List[Move] = []
                        for token in operand.split():
                            move = position.parse_xboard(token)
                            variation.append(move)
                            position.push(move)

                        # Reset the position.
                        while position.move_stack:
                            position.pop()

                        operations[opcode] = variation
                    elif opcode in ["bm", "am"]:
                        # A set of moves.
                        operations[opcode] = [position.parse_xboard(token) for token in operand.split()]
                    else:
                        # A single move.
                        operations[opcode] = position.parse_xboard(operand)

                    opcode = ""
                    operand = ""
                    state = "opcode"
                else:
                    operand += ch

        assert state == "opcode"
        return operations

    def set_epd(self, epd: str) -> Dict[str, Union[None, str, int, float, Move, List[Move]]]:
        """
        Parses the given EPD string and uses it to set the position.

        If present, ``hmvc`` and ``fmvn`` are used to set the half-move
        clock and the full-move number. Otherwise, ``0`` and ``1`` are used.

        Returns a dictionary of parsed operations. Values can be strings,
        integers, floats, move objects, or lists of moves.

        :raises: :exc:`ValueError` if the EPD string is invalid.
        """
        parts = epd.strip().rstrip(";").split(None, 4)

        # Parse ops.
        if len(parts) > 4:
            operations = self._parse_epd_ops(parts.pop(), lambda: type(self)(" ".join(parts) + " 0 1"))
            parts.append(str(operations["hmvc"]) if "hmvc" in operations else "0")
            parts.append(str(operations["fmvn"]) if "fmvn" in operations else "1")
            self.set_fen(" ".join(parts))
            return operations
        else:
            self.set_fen(epd)
            return {}

    def san(self, move: Move) -> str:
        """
        Gets the standard algebraic notation of the given move in the context
        of the current position.
        """
        return self._algebraic(move)

    def lan(self, move: Move) -> str:
        """
        Gets the long algebraic notation of the given move in the context of
        the current position.
        """
        return self._algebraic(move, long=True)

    def san_and_push(self, move: Move) -> str:
        return self._algebraic_and_push(move)

    def _algebraic(self, move: Move, *, long: bool = False) -> str:
        san = self._algebraic_and_push(move, long=long)
        self.pop()
        return san

    def _algebraic_and_push(self, move: Move, *, long: bool = False) -> str:
        san = self._algebraic_without_suffix(move, long=long)

        # Look ahead for check or checkmate.
        self.push(move)
        is_check = self.is_check()
        is_checkmate = (is_check and self.is_checkmate()) or self.is_variant_loss() or self.is_variant_win()

        # Add check or checkmate suffix.
        if is_checkmate and move:
            return san + "#"
        elif is_check and move:
            return san + "+"
        else:
            return san

    def _algebraic_without_suffix(self, move: Move, *, long: bool = False) -> str:
        # Null move.
        if not move:
            return "--"

        # Drops.
        if move.drop:
            san = ""
            if move.drop != PAWN:
                san = piece_symbol(move.drop).upper()
            san += "@" + SQUARE_NAMES[move.to_square]
            return san

        # Castling.
        if self.is_castling(move):
            if square_file(move.to_square) < square_file(move.from_square):
                return "O-O-O"
            else:
                return "O-O"

        piece_type = self.piece_type_at(move.from_square)
        assert piece_type, f"san() and lan() expect move to be legal or null, but got {move} in {self.fen()}"
        capture = self.is_capture(move)

        if piece_type == PAWN:
            san = ""
        else:
            san = piece_symbol(piece_type).upper()

        if long:
            san += SQUARE_NAMES[move.from_square]
        elif piece_type != PAWN:
            # Get ambiguous move candidates.
            # Relevant candidates: not exactly the current move,
            # but to the same square.
            others = 0
            from_mask = self.pieces_mask(piece_type, self.turn)
            from_mask &= ~BB_SQUARES[move.from_square]
            to_mask = BB_SQUARES[move.to_square]
            for candidate in self.generate_legal_moves(from_mask, to_mask):
                others |= BB_SQUARES[candidate.from_square]

            # Disambiguate.
            if others:
                row, column = False, False

                if others & BB_RANKS[square_rank(move.from_square)]:
                    column = True

                if others & BB_FILES[square_file(move.from_square)]:
                    row = True
                else:
                    column = True

                if column:
                    san += FILE_NAMES[square_file(move.from_square)]
                if row:
                    san += RANK_NAMES[square_rank(move.from_square)]
        elif capture:
            san += FILE_NAMES[square_file(move.from_square)]

        # Captures.
        if capture:
            san += "x"
        elif long:
            san += "-"

        # Destination square.
        san += SQUARE_NAMES[move.to_square]

        # Promotion.
        if move.promotion:
            san += "=" + piece_symbol(move.promotion).upper()

        return san

    def variation_san(self, variation: Iterable[Move]) -> str:
        """
        Given a sequence of moves, returns a string representing the sequence
        in standard algebraic notation (e.g., ``1. e4 e5 2. Nf3 Nc6`` or
        ``37...Bg6 38. fxg6``).

        The board will not be modified as a result of calling this.

        :raises: :exc:`IllegalMoveError` if any moves in the sequence are illegal.
        """
        board = self.copy(stack=False)
        san: List[str] = []

        for move in variation:
            if not board.is_legal(move):
                raise IllegalMoveError(f"illegal move {move} in position {board.fen()}")

            if board.turn == WHITE:
                san.append(f"{board.fullmove_number}. {board.san_and_push(move)}")
            elif not san:
                san.append(f"{board.fullmove_number}...{board.san_and_push(move)}")
            else:
                san.append(board.san_and_push(move))

        return " ".join(san)

    def parse_san(self, san: str) -> Move:
        """
        Uses the current position as the context to parse a move in standard
        algebraic notation and returns the corresponding move object.

        Ambiguous moves are rejected. Overspecified moves (including long
        algebraic notation) are accepted. Some common syntactical deviations
        are also accepted.

        The returned move is guaranteed to be either legal or a null move.

        :raises:
            :exc:`ValueError` (specifically an exception specified below) if the SAN is invalid, illegal or ambiguous.

            - :exc:`InvalidMoveError` if the SAN is syntactically invalid.
            - :exc:`IllegalMoveError` if the SAN is illegal.
            - :exc:`AmbiguousMoveError` if the SAN is ambiguous.
        """
        # Castling.
        try:
            if san in ["O-O", "O-O+", "O-O#", "0-0", "0-0+", "0-0#"]:
                return next(move for move in self.generate_castling_moves() if self.is_kingside_castling(move))
            elif san in ["O-O-O", "O-O-O+", "O-O-O#", "0-0-0", "0-0-0+", "0-0-0#"]:
                return next(move for move in self.generate_castling_moves() if self.is_queenside_castling(move))
        except StopIteration:
            raise IllegalMoveError(f"illegal san: {san!r} in {self.fen()}")

        # Match normal moves.
        match = SAN_REGEX.match(san)
        if not match:
            # Null moves.
            if san in ["--", "Z0", "0000", "@@@@"]:
                return Move.null()
            elif "," in san:
                raise InvalidMoveError(f"unsupported multi-leg move: {san!r}")
            else:
                raise InvalidMoveError(f"invalid san: {san!r}")

        # Get target square. Mask our own pieces to exclude castling moves.
        to_square = SQUARE_NAMES.index(match.group(4))
        to_mask = BB_SQUARES[to_square] & ~self.occupied_co[self.turn]

        # Get the promotion piece type.
        p = match.group(5)
        promotion = PIECE_SYMBOLS.index(p[-1].lower()) if p else None

        # Filter by original square.
        from_mask = BB_ALL
        from_file = None
        from_rank = None
        if match.group(2):
            from_file = FILE_NAMES.index(match.group(2))
            from_mask &= BB_FILES[from_file]
        if match.group(3):
            from_rank = int(match.group(3)) - 1
            from_mask &= BB_RANKS[from_rank]

        # Filter by piece type.
        if match.group(1):
            piece_type = PIECE_SYMBOLS.index(match.group(1).lower())
            from_mask &= self.pieces_mask(piece_type, self.turn)
        elif from_file is not None and from_rank is not None:
            # Allow fully specified moves, even if they are not pawn moves,
            # including castling moves.
            move = self.find_move(square(from_file, from_rank), to_square, promotion)
            if move.promotion == promotion:
                return move
            else:
                raise IllegalMoveError(f"missing promotion piece type: {san!r} in {self.fen()}")
        else:
            from_mask &= self.pawns

            # Do not allow pawn captures if file is not specified.
            if from_file is None:
                from_mask &= BB_FILES[square_file(to_square)]

        # Match legal moves.
        matched_move = None
        for move in self.generate_legal_moves(from_mask, to_mask):
            if move.promotion != promotion:
                continue

            if matched_move:
                raise AmbiguousMoveError(f"ambiguous san: {san!r} in {self.fen()}")

            matched_move = move

        if not matched_move:
            raise IllegalMoveError(f"illegal san: {san!r} in {self.fen()}")

        return matched_move

    def push_san(self, san: str) -> Move:
        """
        Parses a move in standard algebraic notation, makes the move and puts
        it onto the move stack.

        Returns the move.

        :raises:
            :exc:`ValueError` (specifically an exception specified below) if neither legal nor a null move.

            - :exc:`InvalidMoveError` if the SAN is syntactically invalid.
            - :exc:`IllegalMoveError` if the SAN is illegal.
            - :exc:`AmbiguousMoveError` if the SAN is ambiguous.
        """
        move = self.parse_san(san)
        self.push(move)
        return move

    def uci(self, move: Move, *, chess960: Optional[bool] = None) -> str:
        """
        Gets the UCI notation of the move.

        *chess960* defaults to the mode of the board. Pass ``True`` to force
        Chess960 mode.
        """
        if chess960 is None:
            chess960 = self.chess960

        move = self._to_chess960(move)
        move = self._from_chess960(chess960, move.from_square, move.to_square, move.promotion, move.drop)
        return move.uci()

    def parse_uci(self, uci: str) -> Move:
        """
        Parses the given move in UCI notation.

        Supports both Chess960 and standard UCI notation.

        The returned move is guaranteed to be either legal or a null move.

        :raises:
            :exc:`ValueError` (specifically an exception specified below) if the move is invalid or illegal in the
            current position (but not a null move).

            - :exc:`InvalidMoveError` if the UCI is syntactically invalid.
            - :exc:`IllegalMoveError` if the UCI is illegal.
        """
        move = Move.from_uci(uci)

        if not move:
            return move

        move = self._to_chess960(move)
        move = self._from_chess960(self.chess960, move.from_square, move.to_square, move.promotion, move.drop)

        if not self.is_legal(move):
            raise IllegalMoveError(f"illegal uci: {uci!r} in {self.fen()}")

        return move

    def push_uci(self, uci: str) -> Move:
        """
        Parses a move in UCI notation and puts it on the move stack.

        Returns the move.

        :raises:
            :exc:`ValueError` (specifically an exception specified below) if the move is invalid or illegal in the
            current position (but not a null move).

            - :exc:`InvalidMoveError` if the UCI is syntactically invalid.
            - :exc:`IllegalMoveError` if the UCI is illegal.
        """
        move = self.parse_uci(uci)
        self.push(move)
        return move

    def xboard(self, move: Move, chess960: Optional[bool] = None) -> str:
        if chess960 is None:
            chess960 = self.chess960

        if not chess960 or not self.is_castling(move):
            return move.xboard()
        elif self.is_kingside_castling(move):
            return "O-O"
        else:
            return "O-O-O"

    def parse_xboard(self, xboard: str) -> Move:
        return self.parse_san(xboard)

    push_xboard = push_san

    def is_en_passant(self, move: Move) -> bool:
        """Checks if the given pseudo-legal move is an en passant capture."""
        return (self.ep_square == move.to_square and
                bool(self.pawns & BB_SQUARES[move.from_square]) and
                abs(move.to_square - move.from_square) in [7, 9] and
                not self.occupied & BB_SQUARES[move.to_square])

    def is_capture(self, move: Move) -> bool:
        """Checks if the given pseudo-legal move is a capture."""
        touched = BB_SQUARES[move.from_square] ^ BB_SQUARES[move.to_square]
        return bool(touched & self.occupied_co[not self.turn]) or self.is_en_passant(move)

    def is_zeroing(self, move: Move) -> bool:
        """Checks if the given pseudo-legal move is a capture or pawn move."""
        touched = BB_SQUARES[move.from_square] ^ BB_SQUARES[move.to_square]
        return bool(touched & self.pawns or touched & self.occupied_co[not self.turn] or move.drop == PAWN)

    def _reduces_castling_rights(self, move: Move) -> bool:
        cr = self.clean_castling_rights()
        touched = BB_SQUARES[move.from_square] ^ BB_SQUARES[move.to_square]
        return bool(touched & cr or
                    cr & BB_RANK_1 and touched & self.kings & self.occupied_co[WHITE] & ~self.promoted or
                    cr & BB_RANK_8 and touched & self.kings & self.occupied_co[BLACK] & ~self.promoted)

    def is_irreversible(self, move: Move) -> bool:
        """
        Checks if the given pseudo-legal move is irreversible.

        In standard chess, pawn moves, captures, moves that destroy castling
        rights and moves that cede en passant are irreversible.

        This method has false-negatives with forced lines. For example, a check
        that will force the king to lose castling rights is not considered
        irreversible. Only the actual king move is.
        """
        return self.is_zeroing(move) or self._reduces_castling_rights(move) or self.has_legal_en_passant()

    def is_castling(self, move: Move) -> bool:
        """Checks if the given pseudo-legal move is a castling move."""
        if self.kings & BB_SQUARES[move.from_square]:
            diff = square_file(move.from_square) - square_file(move.to_square)
            return abs(diff) > 1 or bool(self.rooks & self.occupied_co[self.turn] & BB_SQUARES[move.to_square])
        return False

    def is_kingside_castling(self, move: Move) -> bool:
        """
        Checks if the given pseudo-legal move is a kingside castling move.
        """
        return self.is_castling(move) and square_file(move.to_square) > square_file(move.from_square)

    def is_queenside_castling(self, move: Move) -> bool:
        """
        Checks if the given pseudo-legal move is a queenside castling move.
        """
        return self.is_castling(move) and square_file(move.to_square) < square_file(move.from_square)

    def clean_castling_rights(self) -> Bitboard:
        """
        Returns valid castling rights filtered from
        :data:`~chess.Board.castling_rights`.
        """
        if self._stack:
            # No new castling rights are assigned in a game, so we can assume
            # they were filtered already.
            return self.castling_rights

        castling = self.castling_rights & self.rooks
        white_castling = castling & BB_RANK_1 & self.occupied_co[WHITE]
        black_castling = castling & BB_RANK_8 & self.occupied_co[BLACK]

        if not self.chess960:
            # The rooks must be on a1, h1, a8 or h8.
            white_castling &= (BB_A1 | BB_H1)
            black_castling &= (BB_A8 | BB_H8)

            # The kings must be on e1 or e8.
            if not self.occupied_co[WHITE] & self.kings & ~self.promoted & BB_E1:
                white_castling = 0
            if not self.occupied_co[BLACK] & self.kings & ~self.promoted & BB_E8:
                black_castling = 0

            return white_castling | black_castling
        else:
            # The kings must be on the back rank.
            white_king_mask = self.occupied_co[WHITE] & self.kings & BB_RANK_1 & ~self.promoted
            black_king_mask = self.occupied_co[BLACK] & self.kings & BB_RANK_8 & ~self.promoted
            if not white_king_mask:
                white_castling = 0
            if not black_king_mask:
                black_castling = 0

            # There are only two ways of castling, a-side and h-side, and the
            # king must be between the rooks.
            white_a_side = white_castling & -white_castling
            white_h_side = BB_SQUARES[msb(white_castling)] if white_castling else 0

            if white_a_side and msb(white_a_side) > msb(white_king_mask):
                white_a_side = 0
            if white_h_side and msb(white_h_side) < msb(white_king_mask):
                white_h_side = 0

            black_a_side = black_castling & -black_castling
            black_h_side = BB_SQUARES[msb(black_castling)] if black_castling else BB_EMPTY

            if black_a_side and msb(black_a_side) > msb(black_king_mask):
                black_a_side = 0
            if black_h_side and msb(black_h_side) < msb(black_king_mask):
                black_h_side = 0

            # Done.
            return black_a_side | black_h_side | white_a_side | white_h_side

    def has_castling_rights(self, color: Color) -> bool:
        """Checks if the given side has castling rights."""
        backrank = BB_RANK_1 if color == WHITE else BB_RANK_8
        return bool(self.clean_castling_rights() & backrank)

    def has_kingside_castling_rights(self, color: Color) -> bool:
        """
        Checks if the given side has kingside (that is h-side in Chess960)
        castling rights.
        """
        backrank = BB_RANK_1 if color == WHITE else BB_RANK_8
        king_mask = self.kings & self.occupied_co[color] & backrank & ~self.promoted
        if not king_mask:
            return False

        castling_rights = self.clean_castling_rights() & backrank
        while castling_rights:
            rook = castling_rights & -castling_rights

            if rook > king_mask:
                return True

            castling_rights &= castling_rights - 1

        return False

    def has_queenside_castling_rights(self, color: Color) -> bool:
        """
        Checks if the given side has queenside (that is a-side in Chess960)
        castling rights.
        """
        backrank = BB_RANK_1 if color == WHITE else BB_RANK_8
        king_mask = self.kings & self.occupied_co[color] & backrank & ~self.promoted
        if not king_mask:
            return False

        castling_rights = self.clean_castling_rights() & backrank
        while castling_rights:
            rook = castling_rights & -castling_rights

            if rook < king_mask:
                return True

            castling_rights &= castling_rights - 1

        return False

    def has_chess960_castling_rights(self) -> bool:
        """
        Checks if there are castling rights that are only possible in Chess960.
        """
        # Get valid Chess960 castling rights.
        chess960 = self.chess960
        self.chess960 = True
        castling_rights = self.clean_castling_rights()
        self.chess960 = chess960

        # Standard chess castling rights can only be on the standard
        # starting rook squares.
        if castling_rights & ~BB_CORNERS:
            return True

        # If there are any castling rights in standard chess, the king must be
        # on e1 or e8.
        if castling_rights & BB_RANK_1 and not self.occupied_co[WHITE] & self.kings & BB_E1:
            return True
        if castling_rights & BB_RANK_8 and not self.occupied_co[BLACK] & self.kings & BB_E8:
            return True

        return False

    def status(self) -> Status:
        """
        Gets a bitmask of possible problems with the position.

        :data:`~chess.STATUS_VALID` if all basic validity requirements are met.
        This does not imply that the position is actually reachable with a
        series of legal moves from the starting position.

        Otherwise, bitwise combinations of:
        :data:`~chess.STATUS_NO_WHITE_KING`,
        :data:`~chess.STATUS_NO_BLACK_KING`,
        :data:`~chess.STATUS_TOO_MANY_KINGS`,
        :data:`~chess.STATUS_TOO_MANY_WHITE_PAWNS`,
        :data:`~chess.STATUS_TOO_MANY_BLACK_PAWNS`,
        :data:`~chess.STATUS_PAWNS_ON_BACKRANK`,
        :data:`~chess.STATUS_TOO_MANY_WHITE_PIECES`,
        :data:`~chess.STATUS_TOO_MANY_BLACK_PIECES`,
        :data:`~chess.STATUS_BAD_CASTLING_RIGHTS`,
        :data:`~chess.STATUS_INVALID_EP_SQUARE`,
        :data:`~chess.STATUS_OPPOSITE_CHECK`,
        :data:`~chess.STATUS_EMPTY`,
        :data:`~chess.STATUS_RACE_CHECK`,
        :data:`~chess.STATUS_RACE_OVER`,
        :data:`~chess.STATUS_RACE_MATERIAL`,
        :data:`~chess.STATUS_TOO_MANY_CHECKERS`,
        :data:`~chess.STATUS_IMPOSSIBLE_CHECK`.
        """
        errors = STATUS_VALID

        # There must be at least one piece.
        if not self.occupied:
            errors |= STATUS_EMPTY

        # There must be exactly one king of each color.
        if not self.occupied_co[WHITE] & self.kings:
            errors |= STATUS_NO_WHITE_KING
        if not self.occupied_co[BLACK] & self.kings:
            errors |= STATUS_NO_BLACK_KING
        if popcount(self.occupied & self.kings) > 2:
            errors |= STATUS_TOO_MANY_KINGS

        # There can not be more than 16 pieces of any color.
        if popcount(self.occupied_co[WHITE]) > 16:
            errors |= STATUS_TOO_MANY_WHITE_PIECES
        if popcount(self.occupied_co[BLACK]) > 16:
            errors |= STATUS_TOO_MANY_BLACK_PIECES

        # There can not be more than 8 pawns of any color.
        if popcount(self.occupied_co[WHITE] & self.pawns) > 8:
            errors |= STATUS_TOO_MANY_WHITE_PAWNS
        if popcount(self.occupied_co[BLACK] & self.pawns) > 8:
            errors |= STATUS_TOO_MANY_BLACK_PAWNS

        # Pawns can not be on the back rank.
        if self.pawns & BB_BACKRANKS:
            errors |= STATUS_PAWNS_ON_BACKRANK

        # Castling rights.
        if self.castling_rights != self.clean_castling_rights():
            errors |= STATUS_BAD_CASTLING_RIGHTS

        # En passant.
        valid_ep_square = self._valid_ep_square()
        if self.ep_square != valid_ep_square:
            errors |= STATUS_INVALID_EP_SQUARE

        # Side to move giving check.
        if self.was_into_check():
            errors |= STATUS_OPPOSITE_CHECK

        # More than the maximum number of possible checkers in the variant.
        checkers = self.checkers_mask()
        our_kings = self.kings & self.occupied_co[self.turn] & ~self.promoted
        if checkers:
            if popcount(checkers) > 2:
                errors |= STATUS_TOO_MANY_CHECKERS

            if valid_ep_square is not None:
                pushed_to = valid_ep_square ^ A2
                pushed_from = valid_ep_square ^ A4
                occupied_before = (self.occupied & ~BB_SQUARES[pushed_to]) | BB_SQUARES[pushed_from]
                if popcount(checkers) > 1 or (
                        msb(checkers) != pushed_to and
                        self._attacked_for_king(our_kings, occupied_before)):
                    errors |= STATUS_IMPOSSIBLE_CHECK
            else:
                if popcount(checkers) > 2 or (popcount(checkers) == 2 and ray(lsb(checkers), msb(checkers)) & our_kings):
                    errors |= STATUS_IMPOSSIBLE_CHECK

        return errors

    def _valid_ep_square(self) -> Optional[Square]:
        if not self.ep_square:
            return None

        if self.turn == WHITE:
            ep_rank = 5
            pawn_mask = shift_down(BB_SQUARES[self.ep_square])
            seventh_rank_mask = shift_up(BB_SQUARES[self.ep_square])
        else:
            ep_rank = 2
            pawn_mask = shift_up(BB_SQUARES[self.ep_square])
            seventh_rank_mask = shift_down(BB_SQUARES[self.ep_square])

        # The en passant square must be on the third or sixth rank.
        if square_rank(self.ep_square) != ep_rank:
            return None

        # The last move must have been a double pawn push, so there must
        # be a pawn of the correct color on the fourth or fifth rank.
        if not self.pawns & self.occupied_co[not self.turn] & pawn_mask:
            return None

        # And the en passant square must be empty.
        if self.occupied & BB_SQUARES[self.ep_square]:
            return None

        # And the second rank must be empty.
        if self.occupied & seventh_rank_mask:
            return None

        return self.ep_square

    def is_valid(self) -> bool:
        """
        Checks some basic validity requirements.

        See :func:`~chess.Board.status()` for details.
        """
        return self.status() == STATUS_VALID

    def _ep_skewered(self, king: Square, capturer: Square) -> bool:
        # Handle the special case where the king would be in check if the
        # pawn and its capturer disappear from the rank.

        # Vertical skewers of the captured pawn are not possible. (Pins on
        # the capturer are not handled here.)
        assert self.ep_square is not None

        last_double = self.ep_square + (-8 if self.turn == WHITE else 8)

        occupancy = (self.occupied & ~BB_SQUARES[last_double] &
                     ~BB_SQUARES[capturer] | BB_SQUARES[self.ep_square])

        # Horizontal attack on the fifth or fourth rank.
        horizontal_attackers = self.occupied_co[not self.turn] & (self.rooks | self.queens)
        if BB_RANK_ATTACKS[king][BB_RANK_MASKS[king] & occupancy] & horizontal_attackers:
            return True

        # Diagonal skewers. These are not actually possible in a real game,
        # because if the latest double pawn move covers a diagonal attack,
        # then the other side would have been in check already.
        diagonal_attackers = self.occupied_co[not self.turn] & (self.bishops | self.queens)
        if BB_DIAG_ATTACKS[king][BB_DIAG_MASKS[king] & occupancy] & diagonal_attackers:
            return True

        return False

    def _slider_blockers(self, king: Square) -> Bitboard:
        rooks_and_queens = self.rooks | self.queens
        bishops_and_queens = self.bishops | self.queens

        snipers = ((BB_RANK_ATTACKS[king][0] & rooks_and_queens) |
                   (BB_FILE_ATTACKS[king][0] & rooks_and_queens) |
                   (BB_DIAG_ATTACKS[king][0] & bishops_and_queens))

        blockers = 0

        for sniper in scan_reversed(snipers & self.occupied_co[not self.turn]):
            b = between(king, sniper) & self.occupied

            # Add to blockers if exactly one piece in-between.
            if b and BB_SQUARES[msb(b)] == b:
                blockers |= b

        return blockers & self.occupied_co[self.turn]

    def _is_safe(self, king: Square, blockers: Bitboard, move: Move) -> bool:
        if move.from_square == king:
            if self.is_castling(move):
                return True
            else:
                return not self.is_attacked_by(not self.turn, move.to_square)
        elif self.is_en_passant(move):
            return bool(self.pin_mask(self.turn, move.from_square) & BB_SQUARES[move.to_square] and
                        not self._ep_skewered(king, move.from_square))
        else:
            return bool(not blockers & BB_SQUARES[move.from_square] or
                        ray(move.from_square, move.to_square) & BB_SQUARES[king])

    def _generate_evasions(self, king: Square, checkers: Bitboard, from_mask: Bitboard = BB_ALL, to_mask: Bitboard = BB_ALL) -> Iterator[Move]:
        sliders = checkers & (self.bishops | self.rooks | self.queens)

        attacked = 0
        for checker in scan_reversed(sliders):
            attacked |= ray(king, checker) & ~BB_SQUARES[checker]

        if BB_SQUARES[king] & from_mask:
            for to_square in scan_reversed(BB_KING_ATTACKS[king] & ~self.occupied_co[self.turn] & ~attacked & to_mask):
                yield Move(king, to_square)

        checker = msb(checkers)
        if BB_SQUARES[checker] == checkers:
            # Capture or block a single checker.
            target = between(king, checker) | checkers

            yield from self.generate_pseudo_legal_moves(~self.kings & from_mask, target & to_mask)

            # Capture the checking pawn en passant (but avoid yielding
            # duplicate moves).
            if self.ep_square and not BB_SQUARES[self.ep_square] & target:
                last_double = self.ep_square + (-8 if self.turn == WHITE else 8)
                if last_double == checker:
                    yield from self.generate_pseudo_legal_ep(from_mask, to_mask)

    def generate_legal_moves(self, from_mask: Bitboard = BB_ALL, to_mask: Bitboard = BB_ALL) -> Iterator[Move]:
        if self.is_variant_end():
            return

        king_mask = self.kings & self.occupied_co[self.turn]
        if king_mask:
            king = msb(king_mask)
            blockers = self._slider_blockers(king)
            checkers = self.attackers_mask(not self.turn, king)
            if checkers:
                for move in self._generate_evasions(king, checkers, from_mask, to_mask):
                    if self._is_safe(king, blockers, move):
                        yield move
            else:
                for move in self.generate_pseudo_legal_moves(from_mask, to_mask):
                    if self._is_safe(king, blockers, move):
                        yield move
        else:
            yield from self.generate_pseudo_legal_moves(from_mask, to_mask)

    def generate_legal_ep(self, from_mask: Bitboard = BB_ALL, to_mask: Bitboard = BB_ALL) -> Iterator[Move]:
        if self.is_variant_end():
            return

        for move in self.generate_pseudo_legal_ep(from_mask, to_mask):
            if not self.is_into_check(move):
                yield move

    def generate_legal_captures(self, from_mask: Bitboard = BB_ALL, to_mask: Bitboard = BB_ALL) -> Iterator[Move]:
        return itertools.chain(
            self.generate_legal_moves(from_mask, to_mask & self.occupied_co[not self.turn]),
            self.generate_legal_ep(from_mask, to_mask))

    def _attacked_for_king(self, path: Bitboard, occupied: Bitboard) -> bool:
        return any(self.attackers_mask(not self.turn, sq, occupied) for sq in scan_reversed(path))

    def generate_castling_moves(self, from_mask: Bitboard = BB_ALL, to_mask: Bitboard = BB_ALL) -> Iterator[Move]:
        if self.is_variant_end():
            return

        backrank = BB_RANK_1 if self.turn == WHITE else BB_RANK_8
        king = self.occupied_co[self.turn] & self.kings & ~self.promoted & backrank & from_mask
        king &= -king
        if not king:
            return

        bb_c = BB_FILE_C & backrank
        bb_d = BB_FILE_D & backrank
        bb_f = BB_FILE_F & backrank
        bb_g = BB_FILE_G & backrank

        for candidate in scan_reversed(self.clean_castling_rights() & backrank & to_mask):
            rook = BB_SQUARES[candidate]

            a_side = rook < king
            king_to = bb_c if a_side else bb_g
            rook_to = bb_d if a_side else bb_f

            king_path = between(msb(king), msb(king_to))
            rook_path = between(candidate, msb(rook_to))

            if not ((self.occupied ^ king ^ rook) & (king_path | rook_path | king_to | rook_to) or
                    self._attacked_for_king(king_path | king, self.occupied ^ king) or
                    self._attacked_for_king(king_to, self.occupied ^ king ^ rook ^ rook_to)):
                yield self._from_chess960(self.chess960, msb(king), candidate)

    def _from_chess960(self, chess960: bool, from_square: Square, to_square: Square, promotion: Optional[PieceType] = None, drop: Optional[PieceType] = None) -> Move:
        if not chess960 and promotion is None and drop is None:
            if from_square == E1 and self.kings & BB_E1:
                if to_square == H1:
                    return Move(E1, G1)
                elif to_square == A1:
                    return Move(E1, C1)
            elif from_square == E8 and self.kings & BB_E8:
                if to_square == H8:
                    return Move(E8, G8)
                elif to_square == A8:
                    return Move(E8, C8)

        return Move(from_square, to_square, promotion, drop)

    def _to_chess960(self, move: Move) -> Move:
        if move.from_square == E1 and self.kings & BB_E1:
            if move.to_square == G1 and not self.rooks & BB_G1:
                return Move(E1, H1)
            elif move.to_square == C1 and not self.rooks & BB_C1:
                return Move(E1, A1)
        elif move.from_square == E8 and self.kings & BB_E8:
            if move.to_square == G8 and not self.rooks & BB_G8:
                return Move(E8, H8)
            elif move.to_square == C8 and not self.rooks & BB_C8:
                return Move(E8, A8)

        return move

    def _transposition_key(self) -> Hashable:
        return (self.pawns, self.knights, self.bishops, self.rooks,
                self.queens, self.kings,
                self.occupied_co[WHITE], self.occupied_co[BLACK],
                self.turn, self.clean_castling_rights(),
                self.ep_square if self.has_legal_en_passant() else None)

    def __repr__(self) -> str:
        if not self.chess960:
            return f"{type(self).__name__}({self.fen()!r})"
        else:
            return f"{type(self).__name__}({self.fen()!r}, chess960=True)"

    def _repr_svg_(self) -> str:
        import chess.svg
        return chess.svg.board(
            board=self,
            size=390,
            lastmove=self.peek() if self.move_stack else None,
            check=self.king(self.turn) if self.is_check() else None)

    def __eq__(self, board: object) -> bool:
        if isinstance(board, Board):
            return (
                self.halfmove_clock == board.halfmove_clock and
                self.fullmove_number == board.fullmove_number and
                type(self).uci_variant == type(board).uci_variant and
                self._transposition_key() == board._transposition_key())
        else:
            return NotImplemented

    def apply_transform(self, f: Callable[[Bitboard], Bitboard]) -> None:
        super().apply_transform(f)
        self.clear_stack()
        self.ep_square = None if self.ep_square is None else msb(f(BB_SQUARES[self.ep_square]))
        self.castling_rights = f(self.castling_rights)

    def transform(self, f: Callable[[Bitboard], Bitboard]) -> Self:
        board = self.copy(stack=False)
        board.apply_transform(f)
        return board

    def apply_mirror(self) -> None:
        super().apply_mirror()
        self.turn = not self.turn

    def mirror(self) -> Self:
        """
        Returns a mirrored copy of the board.

        The board is mirrored vertically and piece colors are swapped, so that
        the position is equivalent modulo color. Also swap the "en passant"
        square, castling rights and turn.

        Alternatively, :func:`~chess.Board.apply_mirror()` can be used
        to mirror the board.
        """
        board = self.copy()
        board.apply_mirror()
        return board

    def copy(self, *, stack: Union[bool, int] = True) -> Self:
        """
        Creates a copy of the board.

        Defaults to copying the entire move stack. Alternatively, *stack* can
        be ``False``, or an integer to copy a limited number of moves.
        """
        board = super().copy()

        board.chess960 = self.chess960

        board.ep_square = self.ep_square
        board.castling_rights = self.castling_rights
        board.turn = self.turn
        board.fullmove_number = self.fullmove_number
        board.halfmove_clock = self.halfmove_clock

        if stack:
            stack = len(self.move_stack) if stack is True else stack
            board.move_stack = [copy.copy(move) for move in self.move_stack[-stack:]]
            board._stack = self._stack[-stack:]

        return board

    @classmethod
    def empty(cls: Type[BoardT], *, chess960: bool = False) -> BoardT:
        """Creates a new empty board. Also see :func:`~chess.Board.clear()`."""
        return cls(None, chess960=chess960)

    @classmethod
    def from_epd(cls: Type[BoardT], epd: str, *, chess960: bool = False) -> Tuple[BoardT, Dict[str, Union[None, str, int, float, Move, List[Move]]]]:
        """
        Creates a new board from an EPD string. See
        :func:`~chess.Board.set_epd()`.

        Returns the board and the dictionary of parsed operations as a tuple.
        """
        board = cls.empty(chess960=chess960)
        return board, board.set_epd(epd)

    @classmethod
    def from_chess960_pos(cls: Type[BoardT], scharnagl: int) -> BoardT:
        board = cls.empty(chess960=True)
        board.set_chess960_pos(scharnagl)
        return board


class PseudoLegalMoveGenerator:

    def __init__(self, board: Board) -> None:
        self.board = board

    def __bool__(self) -> bool:
        return any(self.board.generate_pseudo_legal_moves())

    def count(self) -> int:
        # List conversion is faster than iterating.
        return len(list(self))

    def __iter__(self) -> Iterator[Move]:
        return self.board.generate_pseudo_legal_moves()

    def __contains__(self, move: Move) -> bool:
        return self.board.is_pseudo_legal(move)

    def __repr__(self) -> str:
        builder: List[str] = []

        for move in self:
            if self.board.is_legal(move):
                builder.append(self.board.san(move))
            else:
                builder.append(self.board.uci(move))

        sans = ", ".join(builder)
        return f"<PseudoLegalMoveGenerator at {id(self):#x} ({sans})>"


class LegalMoveGenerator:

    def __init__(self, board: Board) -> None:
        self.board = board

    def __bool__(self) -> bool:
        return any(self.board.generate_legal_moves())

    def count(self) -> int:
        # List conversion is faster than iterating.
        return len(list(self))

    def __iter__(self) -> Iterator[Move]:
        return self.board.generate_legal_moves()

    def __contains__(self, move: Move) -> bool:
        return self.board.is_legal(move)

    def __repr__(self) -> str:
        sans = ", ".join(self.board.san(move) for move in self)
        return f"<LegalMoveGenerator at {id(self):#x} ({sans})>"


IntoSquareSet: TypeAlias = Union[SupportsInt, Iterable[Square]]

class SquareSet:
    """
    A set of squares.

    >>> import chess
    >>>
    >>> squares = chess.SquareSet([chess.A8, chess.A1])
    >>> squares
    SquareSet(0x0100_0000_0000_0001)

    >>> squares = chess.SquareSet(chess.BB_A8 | chess.BB_RANK_1)
    >>> squares
    SquareSet(0x0100_0000_0000_00ff)

    >>> print(squares)
    1 . . . . . . .
    . . . . . . . .
    . . . . . . . .
    . . . . . . . .
    . . . . . . . .
    . . . . . . . .
    . . . . . . . .
    1 1 1 1 1 1 1 1

    >>> len(squares)
    9

    >>> bool(squares)
    True

    >>> chess.B1 in squares
    True

    >>> for square in squares:
    ...     # 0 -- chess.A1
    ...     # 1 -- chess.B1
    ...     # 2 -- chess.C1
    ...     # 3 -- chess.D1
    ...     # 4 -- chess.E1
    ...     # 5 -- chess.F1
    ...     # 6 -- chess.G1
    ...     # 7 -- chess.H1
    ...     # 56 -- chess.A8
    ...     print(square)
    ...
    0
    1
    2
    3
    4
    5
    6
    7
    56

    >>> list(squares)
    [0, 1, 2, 3, 4, 5, 6, 7, 56]

    Square sets are internally represented by 64-bit integer masks of the
    included squares. Bitwise operations can be used to compute unions,
    intersections and shifts.

    >>> int(squares)
    72057594037928191

    Also supports common set operations like
    :func:`~chess.SquareSet.issubset()`, :func:`~chess.SquareSet.issuperset()`,
    :func:`~chess.SquareSet.union()`, :func:`~chess.SquareSet.intersection()`,
    :func:`~chess.SquareSet.difference()`,
    :func:`~chess.SquareSet.symmetric_difference()` and
    :func:`~chess.SquareSet.copy()` as well as
    :func:`~chess.SquareSet.update()`,
    :func:`~chess.SquareSet.intersection_update()`,
    :func:`~chess.SquareSet.difference_update()`,
    :func:`~chess.SquareSet.symmetric_difference_update()` and
    :func:`~chess.SquareSet.clear()`.
    """

    def __init__(self, squares: IntoSquareSet = BB_EMPTY) -> None:
        try:
            self.mask: Bitboard = squares.__int__() & BB_ALL  # type: ignore
            return
        except AttributeError:
            self.mask = 0

        # Try squares as an iterable. Not under except clause for nicer
        # backtraces.
        for square in squares:  # type: ignore
            self.add(square)

    # Set

    def __contains__(self, square: Square) -> bool:
        return bool(BB_SQUARES[square] & self.mask)

    def __iter__(self) -> Iterator[Square]:
        return scan_forward(self.mask)

    def __reversed__(self) -> Iterator[Square]:
        return scan_reversed(self.mask)

    def __len__(self) -> int:
        return popcount(self.mask)

    # MutableSet

    def add(self, square: Square) -> None:
        """Adds a square to the set."""
        self.mask |= BB_SQUARES[square]

    def discard(self, square: Square) -> None:
        """Discards a square from the set."""
        self.mask &= ~BB_SQUARES[square]

    # frozenset

    def isdisjoint(self, other: IntoSquareSet) -> bool:
        """Tests if the square sets are disjoint."""
        return not bool(self & other)

    def issubset(self, other: IntoSquareSet) -> bool:
        """Tests if this square set is a subset of another."""
        return not bool(self & ~SquareSet(other))

    def issuperset(self, other: IntoSquareSet) -> bool:
        """Tests if this square set is a superset of another."""
        return not bool(~self & other)

    def union(self, other: IntoSquareSet) -> SquareSet:
        return self | other

    def __or__(self, other: IntoSquareSet) -> SquareSet:
        r = SquareSet(other)
        r.mask |= self.mask
        return r

    def intersection(self, other: IntoSquareSet) -> SquareSet:
        return self & other

    def __and__(self, other: IntoSquareSet) -> SquareSet:
        r = SquareSet(other)
        r.mask &= self.mask
        return r

    def difference(self, other: IntoSquareSet) -> SquareSet:
        return self - other

    def __sub__(self, other: IntoSquareSet) -> SquareSet:
        r = SquareSet(other)
        r.mask = self.mask & ~r.mask
        return r

    def symmetric_difference(self, other: IntoSquareSet) -> SquareSet:
        return self ^ other

    def __xor__(self, other: IntoSquareSet) -> SquareSet:
        r = SquareSet(other)
        r.mask ^= self.mask
        return r

    def copy(self) -> SquareSet:
        return SquareSet(self.mask)

    # set

    def update(self, *others: IntoSquareSet) -> None:
        for other in others:
            self |= other

    def __ior__(self, other: IntoSquareSet) -> SquareSet:
        self.mask |= SquareSet(other).mask
        return self

    def intersection_update(self, *others: IntoSquareSet) -> None:
        for other in others:
            self &= other

    def __iand__(self, other: IntoSquareSet) -> SquareSet:
        self.mask &= SquareSet(other).mask
        return self

    def difference_update(self, other: IntoSquareSet) -> None:
        self -= other

    def __isub__(self, other: IntoSquareSet) -> SquareSet:
        self.mask &= ~SquareSet(other).mask
        return self

    def symmetric_difference_update(self, other: IntoSquareSet) -> None:
        self ^= other

    def __ixor__(self, other: IntoSquareSet) -> SquareSet:
        self.mask ^= SquareSet(other).mask
        return self

    def remove(self, square: Square) -> None:
        """
        Removes a square from the set.

        :raises: :exc:`KeyError` if the given *square* was not in the set.
        """
        mask = BB_SQUARES[square]
        if self.mask & mask:
            self.mask ^= mask
        else:
            raise KeyError(square)

    def pop(self) -> Square:
        """
        Removes and returns a square from the set.

        :raises: :exc:`KeyError` if the set is empty.
        """
        if not self.mask:
            raise KeyError("pop from empty SquareSet")

        square = lsb(self.mask)
        self.mask &= (self.mask - 1)
        return square

    def clear(self) -> None:
        """Removes all elements from this set."""
        self.mask = BB_EMPTY

    # SquareSet

    def carry_rippler(self) -> Iterator[Bitboard]:
        """Iterator over the subsets of this set."""
        return _carry_rippler(self.mask)

    def mirror(self) -> SquareSet:
        """Returns a vertically mirrored copy of this square set."""
        return SquareSet(flip_vertical(self.mask))

    def tolist(self) -> List[bool]:
        """Converts the set to a list of 64 bools."""
        result = [False] * 64
        for square in self:
            result[square] = True
        return result

    def __bool__(self) -> bool:
        return bool(self.mask)

    def __eq__(self, other: object) -> bool:
        try:
            return self.mask == SquareSet(other).mask  # type: ignore
        except (TypeError, ValueError):
            return NotImplemented

    def __lshift__(self, shift: int) -> SquareSet:
        return SquareSet((self.mask << shift) & BB_ALL)

    def __rshift__(self, shift: int) -> SquareSet:
        return SquareSet(self.mask >> shift)

    def __ilshift__(self, shift: int) -> SquareSet:
        self.mask = (self.mask << shift) & BB_ALL
        return self

    def __irshift__(self, shift: int) -> SquareSet:
        self.mask >>= shift
        return self

    def __invert__(self) -> SquareSet:
        return SquareSet(~self.mask & BB_ALL)

    def __int__(self) -> int:
        return self.mask

    def __index__(self) -> int:
        return self.mask

    def __repr__(self) -> str:
        return f"SquareSet({self.mask:#021_x})"

    def __str__(self) -> str:
        builder: List[str] = []

        for square in SQUARES_180:
            mask = BB_SQUARES[square]
            builder.append("1" if self.mask & mask else ".")

            if not mask & BB_FILE_H:
                builder.append(" ")
            elif square != H1:
                builder.append("\n")

        return "".join(builder)

    def _repr_svg_(self) -> str:
        import chess.svg
        return chess.svg.board(squares=self, size=390)

    @classmethod
    def ray(cls, a: Square, b: Square) -> SquareSet:
        """
        All squares on the rank, file or diagonal with the two squares, if they
        are aligned.

        >>> import chess
        >>>
        >>> print(chess.SquareSet.ray(chess.E2, chess.B5))
        . . . . . . . .
        . . . . . . . .
        1 . . . . . . .
        . 1 . . . . . .
        . . 1 . . . . .
        . . . 1 . . . .
        . . . . 1 . . .
        . . . . . 1 . .
        """
        return cls(ray(a, b))

    @classmethod
    def between(cls, a: Square, b: Square) -> SquareSet:
        """
        All squares on the rank, file or diagonal between the two squares
        (bounds not included), if they are aligned.

        >>> import chess
        >>>
        >>> print(chess.SquareSet.between(chess.E2, chess.B5))
        . . . . . . . .
        . . . . . . . .
        . . . . . . . .
        . . . . . . . .
        . . 1 . . . . .
        . . . 1 . . . .
        . . . . . . . .
        . . . . . . . .
        """
        return cls(between(a, b))

    @classmethod
    def from_square(cls, square: Square) -> SquareSet:
        """
        Creates a :class:`~chess.SquareSet` from a single square.

        >>> import chess
        >>>
        >>> chess.SquareSet.from_square(chess.A1) == chess.BB_A1
        True
        """
        return cls(BB_SQUARES[square])

<<<<<<< HEAD
# Optional GPU support
try:
    from .gpu import (
        GPUBoard,
        is_gpu_available,
        GPU_BB_RANK_MASKS,
        GPU_BB_FILE_MASKS,
        GPU_BB_DIAG_MASKS,
        GPU_BB_KING_ATTACKS,
        GPU_BB_KNIGHT_ATTACKS,
        GPU_BB_PAWN_ATTACKS,
    )
except Exception:  # pragma: no cover - optional dependency missing
    GPUBoard = None  # type: ignore
    def is_gpu_available() -> bool:
        return False
    GPU_BB_RANK_MASKS = None  # type: ignore
    GPU_BB_FILE_MASKS = None  # type: ignore
    GPU_BB_DIAG_MASKS = None  # type: ignore
    GPU_BB_KING_ATTACKS = None  # type: ignore
    GPU_BB_KNIGHT_ATTACKS = None  # type: ignore
    GPU_BB_PAWN_ATTACKS = None  # type: ignore
=======

class GPUBoard(Board):
    """GPU accelerated variant of :class:`Board`.

    Uses :mod:`cupy` for certain operations when a compatible GPU is
    available. If no GPU is detected, all functionality behaves like
    :class:`Board`.
    """

    def __init__(self, *args, **kwargs) -> None:
        super().__init__(*args, **kwargs)
>>>>>>> 0d385445
<|MERGE_RESOLUTION|>--- conflicted
+++ resolved
@@ -4345,7 +4345,7 @@
         """
         return cls(BB_SQUARES[square])
 
-<<<<<<< HEAD
+
 # Optional GPU support
 try:
     from .gpu import (
@@ -4368,7 +4368,7 @@
     GPU_BB_KING_ATTACKS = None  # type: ignore
     GPU_BB_KNIGHT_ATTACKS = None  # type: ignore
     GPU_BB_PAWN_ATTACKS = None  # type: ignore
-=======
+
 
 class GPUBoard(Board):
     """GPU accelerated variant of :class:`Board`.
@@ -4379,5 +4379,4 @@
     """
 
     def __init__(self, *args, **kwargs) -> None:
-        super().__init__(*args, **kwargs)
->>>>>>> 0d385445
+        super().__init__(*args, **kwargs)