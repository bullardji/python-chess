# -*- coding: utf-8 -*-
#
# This file is part of the python-chess library.
# Copyright (C) 2012-2018 Niklas Fiekas <niklas.fiekas@backscattering.de>
#
# This program is free software: you can redistribute it and/or modify
# it under the terms of the GNU General Public License as published by
# the Free Software Foundation, either version 3 of the License, or
# (at your option) any later version.
#
# This program is distributed in the hope that it will be useful,
# but WITHOUT ANY WARRANTY; without even the implied warranty of
# MERCHANTABILITY or FITNESS FOR A PARTICULAR PURPOSE. See the
# GNU General Public License for more details.
#
# You should have received a copy of the GNU General Public License
# along with this program. If not, see <http://www.gnu.org/licenses/>.

"""
A pure Python chess library with move generation and validation, Polyglot
opening book probing, PGN reading and writing, Gaviota tablebase probing,
Syzygy tablebase probing and XBoard/UCI engine communication.
"""

__author__ = "Niklas Fiekas"

__email__ = "niklas.fiekas@backscattering.de"

__version__ = "0.23.10"

import collections
import collections.abc
import copy
import re
import itertools
import struct


COLORS = [WHITE, BLACK] = [True, False]
COLOR_NAMES = ["black", "white"]
Color = bool

PIECE_TYPES = [PAWN, KNIGHT, BISHOP, ROOK, QUEEN, KING] = range(1, 7)
PIECE_SYMBOLS = [None, "p", "n", "b", "r", "q", "k"]
PIECE_NAMES = [None, "pawn", "knight", "bishop", "rook", "queen", "king"]
PieceType = int

UNICODE_PIECE_SYMBOLS = {
    "R": u"♖", "r": u"♜",
    "N": u"♘", "n": u"♞",
    "B": u"♗", "b": u"♝",
    "Q": u"♕", "q": u"♛",
    "K": u"♔", "k": u"♚",
    "P": u"♙", "p": u"♟",
}

FILE_NAMES = ["a", "b", "c", "d", "e", "f", "g", "h"]

RANK_NAMES = ["1", "2", "3", "4", "5", "6", "7", "8"]

STARTING_FEN = "rnbqkbnr/pppppppp/8/8/8/8/PPPPPPPP/RNBQKBNR w KQkq - 0 1"
"""The FEN for the standard chess starting position."""

STARTING_BOARD_FEN = "rnbqkbnr/pppppppp/8/8/8/8/PPPPPPPP/RNBQKBNR"
"""The board part of the FEN for the standard chess starting position."""

STATUS_VALID = 0
STATUS_NO_WHITE_KING = 1
STATUS_NO_BLACK_KING = 2
STATUS_TOO_MANY_KINGS = 4
STATUS_TOO_MANY_WHITE_PAWNS = 8
STATUS_TOO_MANY_BLACK_PAWNS = 16
STATUS_PAWNS_ON_BACKRANK = 32
STATUS_TOO_MANY_WHITE_PIECES = 64
STATUS_TOO_MANY_BLACK_PIECES = 128
STATUS_BAD_CASTLING_RIGHTS = 256
STATUS_INVALID_EP_SQUARE = 512
STATUS_OPPOSITE_CHECK = 1024
STATUS_EMPTY = 2048
STATUS_RACE_CHECK = 4096
STATUS_RACE_OVER = 8192
STATUS_RACE_MATERIAL = 16384


SQUARES = [
    A1, B1, C1, D1, E1, F1, G1, H1,
    A2, B2, C2, D2, E2, F2, G2, H2,
    A3, B3, C3, D3, E3, F3, G3, H3,
    A4, B4, C4, D4, E4, F4, G4, H4,
    A5, B5, C5, D5, E5, F5, G5, H5,
    A6, B6, C6, D6, E6, F6, G6, H6,
    A7, B7, C7, D7, E7, F7, G7, H7,
    A8, B8, C8, D8, E8, F8, G8, H8] = range(64)
Square = int

SQUARE_NAMES = [f + r for r in RANK_NAMES for f in FILE_NAMES]

def square(file_index, rank_index):
    """Gets a square number by file and rank index."""
    return rank_index * 8 + file_index

def square_file(square):
    """Gets the file index of the square where ``0`` is the a-file."""
    return square & 7

def square_rank(square):
    """Gets the rank index of the square where ``0`` is the first rank."""
    return square >> 3

def square_name(square):
    """Gets the name of the square, like ``a3``."""
    return SQUARE_NAMES[square]

def square_distance(a, b):
    """
    Gets the distance (i.e., the number of king steps) from square *a* to *b*.
    """
    return max(abs(square_file(a) - square_file(b)), abs(square_rank(a) - square_rank(b)))

def square_mirror(square):
    """Mirrors the square vertically."""
    return square ^ 0x38

SQUARES_180 = [square_mirror(sq) for sq in SQUARES]


BB_EMPTY = 0
BB_ALL = 0xffffffffffffffff

BB_SQUARES = [
    BB_A1, BB_B1, BB_C1, BB_D1, BB_E1, BB_F1, BB_G1, BB_H1,
    BB_A2, BB_B2, BB_C2, BB_D2, BB_E2, BB_F2, BB_G2, BB_H2,
    BB_A3, BB_B3, BB_C3, BB_D3, BB_E3, BB_F3, BB_G3, BB_H3,
    BB_A4, BB_B4, BB_C4, BB_D4, BB_E4, BB_F4, BB_G4, BB_H4,
    BB_A5, BB_B5, BB_C5, BB_D5, BB_E5, BB_F5, BB_G5, BB_H5,
    BB_A6, BB_B6, BB_C6, BB_D6, BB_E6, BB_F6, BB_G6, BB_H6,
    BB_A7, BB_B7, BB_C7, BB_D7, BB_E7, BB_F7, BB_G7, BB_H7,
    BB_A8, BB_B8, BB_C8, BB_D8, BB_E8, BB_F8, BB_G8, BB_H8
] = [1 << sq for sq in SQUARES]

BB_CORNERS = BB_A1 | BB_H1 | BB_A8 | BB_H8
BB_CENTER = BB_D4 | BB_E4 | BB_D5 | BB_E5

BB_LIGHT_SQUARES = 0x55aa55aa55aa55aa
BB_DARK_SQUARES = 0xaa55aa55aa55aa55

BB_FILES = [
    BB_FILE_A,
    BB_FILE_B,
    BB_FILE_C,
    BB_FILE_D,
    BB_FILE_E,
    BB_FILE_F,
    BB_FILE_G,
    BB_FILE_H
] = [0x0101010101010101 << i for i in range(8)]

BB_RANKS = [
    BB_RANK_1,
    BB_RANK_2,
    BB_RANK_3,
    BB_RANK_4,
    BB_RANK_5,
    BB_RANK_6,
    BB_RANK_7,
    BB_RANK_8
] = [0xff << (8 * i) for i in range(8)]

BB_BACKRANKS = BB_RANK_1 | BB_RANK_8


def lsb(bb):
    return (bb & -bb).bit_length() - 1

def scan_forward(bb):
    while bb:
        r = bb & -bb
        yield r.bit_length() - 1
        bb ^= r

def msb(bb):
    return bb.bit_length() - 1

def scan_reversed(bb, *, _BB_SQUARES=BB_SQUARES):
    while bb:
        r = bb.bit_length() - 1
        yield r
        bb ^= _BB_SQUARES[r]

def popcount(bb, *, _bin=bin):
    return _bin(bb).count("1")

def bswap(bb, *, _be=struct.Struct(">Q"), _le=struct.Struct("<Q")):
    return _be.unpack(_le.pack(bb))[0]


def shift_down(b):
    return b >> 8

def shift_2_down(b):
    return b >> 16

def shift_up(b):
    return (b << 8) & BB_ALL

def shift_2_up(b):
    return (b << 16) & BB_ALL

def shift_right(b):
    return (b << 1) & ~BB_FILE_A & BB_ALL

def shift_2_right(b):
    return (b << 2) & ~BB_FILE_A & ~BB_FILE_B & BB_ALL

def shift_left(b):
    return (b >> 1) & ~BB_FILE_H

def shift_2_left(b):
    return (b >> 2) & ~BB_FILE_G & ~BB_FILE_H

def shift_up_left(b):
    return (b << 7) & ~BB_FILE_H & BB_ALL

def shift_up_right(b):
    return (b << 9) & ~BB_FILE_A & BB_ALL

def shift_down_left(b):
    return (b >> 9) & ~BB_FILE_H

def shift_down_right(b):
    return (b >> 7) & ~BB_FILE_A


def _sliding_attacks(square, occupied, deltas):
    attacks = 0

    for delta in deltas:
        sq = square

        while True:
            sq += delta
            if not (0 <= sq < 64) or square_distance(sq, sq - delta) > 2:
                break

            attacks |= BB_SQUARES[sq]

            if occupied & BB_SQUARES[sq]:
                break

    return attacks

BB_KNIGHT_ATTACKS = [_sliding_attacks(sq, BB_ALL, [17, 15, 10, 6, -17, -15, -10, -6]) for sq in SQUARES]
BB_KING_ATTACKS = [_sliding_attacks(sq, BB_ALL, [9, 8, 7, 1, -9, -8, -7, -1]) for sq in SQUARES]
BB_PAWN_ATTACKS = [[_sliding_attacks(sq, BB_ALL, deltas) for sq in SQUARES] for deltas in [[-7, -9], [7, 9]]]


def _edges(square):
    return (((BB_RANK_1 | BB_RANK_8) & ~BB_RANKS[square_rank(square)]) |
            ((BB_FILE_A | BB_FILE_H) & ~BB_FILES[square_file(square)]))

def _carry_rippler(mask):
    # Carry-Rippler trick to iterate subsets of mask.
    subset = 0
    while True:
        yield subset
        subset = (subset - mask) & mask
        if not subset:
            break

def _attack_table(deltas):
    mask_table = []
    attack_table = []

    for square in SQUARES:
        attacks = {}

        mask = _sliding_attacks(square, 0, deltas) & ~_edges(square)
        for subset in _carry_rippler(mask):
            attacks[subset] = _sliding_attacks(square, subset, deltas)

        attack_table.append(attacks)
        mask_table.append(mask)

    return mask_table, attack_table

BB_DIAG_MASKS, BB_DIAG_ATTACKS = _attack_table([-9, -7, 7, 9])
BB_FILE_MASKS, BB_FILE_ATTACKS = _attack_table([-8, 8])
BB_RANK_MASKS, BB_RANK_ATTACKS = _attack_table([-1, 1])


def _rays():
    rays = []
    between = []
    for a, bb_a in enumerate(BB_SQUARES):
        rays_row = []
        between_row = []
        for b, bb_b in enumerate(BB_SQUARES):
            if BB_DIAG_ATTACKS[a][0] & bb_b:
                rays_row.append((BB_DIAG_ATTACKS[a][0] & BB_DIAG_ATTACKS[b][0]) | bb_a | bb_b)
                between_row.append(BB_DIAG_ATTACKS[a][BB_DIAG_MASKS[a] & bb_b] & BB_DIAG_ATTACKS[b][BB_DIAG_MASKS[b] & bb_a])
            elif BB_RANK_ATTACKS[a][0] & bb_b:
                rays_row.append(BB_RANK_ATTACKS[a][0] | bb_a)
                between_row.append(BB_RANK_ATTACKS[a][BB_RANK_MASKS[a] & bb_b] & BB_RANK_ATTACKS[b][BB_RANK_MASKS[b] & bb_a])
            elif BB_FILE_ATTACKS[a][0] & bb_b:
                rays_row.append(BB_FILE_ATTACKS[a][0] | bb_a)
                between_row.append(BB_FILE_ATTACKS[a][BB_FILE_MASKS[a] & bb_b] & BB_FILE_ATTACKS[b][BB_FILE_MASKS[b] & bb_a])
            else:
                rays_row.append(0)
                between_row.append(0)
        rays.append(rays_row)
        between.append(between_row)
    return rays, between

BB_RAYS, BB_BETWEEN = _rays()


SAN_REGEX = re.compile(r"^([NBKRQ])?([a-h])?([1-8])?[\-x]?([a-h][1-8])(=?[nbrqkNBRQK])?(\+|#)?\Z")

FEN_CASTLING_REGEX = re.compile(r"^(?:-|[KQABCDEFGH]{0,2}[kqabcdefgh]{0,2})\Z")


class Piece:
    """A piece with type and color."""

    def __init__(self, piece_type, color):
        self.piece_type = piece_type
        self.color = color

    def symbol(self):
        """
        Gets the symbol ``P``, ``N``, ``B``, ``R``, ``Q`` or ``K`` for white
        pieces or the lower-case variants for the black pieces.
        """
        if self.color == WHITE:
            return PIECE_SYMBOLS[self.piece_type].upper()
        else:
            return PIECE_SYMBOLS[self.piece_type]

    def unicode_symbol(self, *, invert_color=False):
        """
        Gets the Unicode character for the piece.
        """
        if not invert_color:
            return UNICODE_PIECE_SYMBOLS[self.symbol()]
        else:
            return UNICODE_PIECE_SYMBOLS[self.symbol().swapcase()]

    def __hash__(self):
        return hash(self.piece_type * (self.color + 1))

    def __repr__(self):
        return "Piece.from_symbol('{}')".format(self.symbol())

    def __str__(self):
        return self.symbol()

    def _repr_svg_(self):
        import chess.svg
        return chess.svg.piece(self, size=45)

    def __eq__(self, other):
        ne = self.__ne__(other)
        return NotImplemented if ne is NotImplemented else not ne

    def __ne__(self, other):
        try:
            if self.piece_type != other.piece_type:
                return True
            elif self.color != other.color:
                return True
            else:
                return False
        except AttributeError:
            return NotImplemented

    @classmethod
    def from_symbol(cls, symbol):
        """
        Creates a :class:`~chess.Piece` instance from a piece symbol.

        :raises: :exc:`ValueError` if the symbol is invalid.
        """
        if symbol.islower():
            return cls(PIECE_SYMBOLS.index(symbol), BLACK)
        else:
            return cls(PIECE_SYMBOLS.index(symbol.lower()), WHITE)


class Move:
    """
    Represents a move from a square to a square and possibly the promotion
    piece type.

    Drops and null moves are supported.
    """

    def __init__(self, from_square, to_square, promotion=None, drop=None):
        self.from_square = from_square
        self.to_square = to_square
        self.promotion = promotion
        self.drop = drop

    def uci(self):
        """
        Gets an UCI string for the move.

        For example, a move from a7 to a8 would be ``a7a8`` or ``a7a8q``
        (if the latter is a promotion to a queen).

        The UCI representation of a null move is ``0000``.
        """
        if self.drop:
            return PIECE_SYMBOLS[self.drop].upper() + "@" + SQUARE_NAMES[self.to_square]
        elif self.promotion:
            return SQUARE_NAMES[self.from_square] + SQUARE_NAMES[self.to_square] + PIECE_SYMBOLS[self.promotion]
        elif self:
            return SQUARE_NAMES[self.from_square] + SQUARE_NAMES[self.to_square]
        else:
            return "0000"

    def __bool__(self):
        return bool(self.from_square or self.to_square or self.promotion or self.drop)

    def __eq__(self, other):
        ne = self.__ne__(other)
        return NotImplemented if ne is NotImplemented else not ne

    def __ne__(self, other):
        try:
            if self.from_square != other.from_square:
                return True
            elif self.to_square != other.to_square:
                return True
            elif self.promotion != other.promotion:
                return True
            elif self.drop != other.drop:
                return True
            else:
                return False
        except AttributeError:
            return NotImplemented

    def __repr__(self):
        return "Move.from_uci('{}')".format(self.uci())

    def __str__(self):
        return self.uci()

    def __hash__(self):
        return hash((self.to_square, self.from_square, self.promotion, self.drop))

    def __copy__(self):
        return type(self)(self.from_square, self.to_square, self.promotion, self.drop)

    def __deepcopy__(self, memo):
        move = self.__copy__()
        memo[id(self)] = move
        return move

    @classmethod
    def from_uci(cls, uci):
        """
        Parses an UCI string.

        :raises: :exc:`ValueError` if the UCI string is invalid.
        """
        if uci == "0000":
            return cls.null()
        elif len(uci) == 4 and "@" == uci[1]:
            drop = PIECE_SYMBOLS.index(uci[0].lower())
            square = SQUARE_NAMES.index(uci[2:])
            return cls(square, square, drop=drop)
        elif len(uci) == 4:
            return cls(SQUARE_NAMES.index(uci[0:2]), SQUARE_NAMES.index(uci[2:4]))
        elif len(uci) == 5:
            promotion = PIECE_SYMBOLS.index(uci[4])
            return cls(SQUARE_NAMES.index(uci[0:2]), SQUARE_NAMES.index(uci[2:4]), promotion=promotion)
        else:
            raise ValueError("expected uci string to be of length 4 or 5: {}".format(repr(uci)))

    @classmethod
    def null(cls):
        """
        Gets a null move.

        A null move just passes the turn to the other side (and possibly
        forfeits en passant capturing). Null moves evaluate to ``False`` in
        boolean contexts.

        >>> import chess
        >>>
        >>> bool(chess.Move.null())
        False
        """
        return cls(0, 0)


class BaseBoard:
    """
    A board representing the position of chess pieces. See
    :class:`~chess.Board` for a full board with move generation.

    The board is initialized with the standard chess starting position, unless
    otherwise specified in the optional *board_fen* argument. If *board_fen*
    is ``None``, an empty board is created.
    """

    def __init__(self, board_fen=STARTING_BOARD_FEN):
        self.occupied_co = [BB_EMPTY, BB_EMPTY]

        if board_fen is None:
            self._clear_board()
        elif board_fen == STARTING_BOARD_FEN:
            self._reset_board()
        else:
            self._set_board_fen(board_fen)

    def _reset_board(self):
        self.pawns = BB_RANK_2 | BB_RANK_7
        self.knights = BB_B1 | BB_G1 | BB_B8 | BB_G8
        self.bishops = BB_C1 | BB_F1 | BB_C8 | BB_F8
        self.rooks = BB_CORNERS
        self.queens = BB_D1 | BB_D8
        self.kings = BB_E1 | BB_E8

        self.promoted = BB_EMPTY

        self.occupied_co[WHITE] = BB_RANK_1 | BB_RANK_2
        self.occupied_co[BLACK] = BB_RANK_7 | BB_RANK_8
        self.occupied = BB_RANK_1 | BB_RANK_2 | BB_RANK_7 | BB_RANK_8

    def reset_board(self):
        self._reset_board()

    def _clear_board(self):
        self.pawns = BB_EMPTY
        self.knights = BB_EMPTY
        self.bishops = BB_EMPTY
        self.rooks = BB_EMPTY
        self.queens = BB_EMPTY
        self.kings = BB_EMPTY

        self.promoted = BB_EMPTY

        self.occupied_co[WHITE] = BB_EMPTY
        self.occupied_co[BLACK] = BB_EMPTY
        self.occupied = BB_EMPTY

    def clear_board(self):
        """Clears the board."""
        self._clear_board()

    def pieces_mask(self, piece_type, color):
        if piece_type == PAWN:
            bb = self.pawns
        elif piece_type == KNIGHT:
            bb = self.knights
        elif piece_type == BISHOP:
            bb = self.bishops
        elif piece_type == ROOK:
            bb = self.rooks
        elif piece_type == QUEEN:
            bb = self.queens
        elif piece_type == KING:
            bb = self.kings

        return bb & self.occupied_co[color]

    def pieces(self, piece_type, color):
        """
        Gets pieces of the given type and color.

        Returns a :class:`set of squares <chess.SquareSet>`.
        """
        return SquareSet(self.pieces_mask(piece_type, color))

    def piece_at(self, square):
        """Gets the :class:`piece <chess.Piece>` at the given square."""
        piece_type = self.piece_type_at(square)
        if piece_type:
            mask = BB_SQUARES[square]
            color = bool(self.occupied_co[WHITE] & mask)
            return Piece(piece_type, color)

    def piece_type_at(self, square):
        """Gets the piece type at the given square."""
        mask = BB_SQUARES[square]

        if not self.occupied & mask:
            return None
        elif self.pawns & mask:
            return PAWN
        elif self.knights & mask:
            return KNIGHT
        elif self.bishops & mask:
            return BISHOP
        elif self.rooks & mask:
            return ROOK
        elif self.queens & mask:
            return QUEEN
        elif self.kings & mask:
            return KING

    def king(self, color):
        """
        Finds the king square of the given side. Returns ``None`` if there
        is no king of that color.

        In variants with king promotions, only non-promoted kings are
        considered.
        """
        king_mask = self.occupied_co[color] & self.kings & ~self.promoted
        if king_mask:
            return msb(king_mask)

    def attacks_mask(self, square):
        bb_square = BB_SQUARES[square]

        if bb_square & self.pawns:
            if bb_square & self.occupied_co[WHITE]:
                return BB_PAWN_ATTACKS[WHITE][square]
            else:
                return BB_PAWN_ATTACKS[BLACK][square]
        elif bb_square & self.knights:
            return BB_KNIGHT_ATTACKS[square]
        elif bb_square & self.kings:
            return BB_KING_ATTACKS[square]
        else:
            attacks = 0
            if bb_square & self.bishops or bb_square & self.queens:
                attacks = BB_DIAG_ATTACKS[square][BB_DIAG_MASKS[square] & self.occupied]
            if bb_square & self.rooks or bb_square & self.queens:
                attacks |= (BB_RANK_ATTACKS[square][BB_RANK_MASKS[square] & self.occupied] |
                            BB_FILE_ATTACKS[square][BB_FILE_MASKS[square] & self.occupied])
            return attacks

    def attacks(self, square):
        """
        Gets a set of attacked squares from a given square.

        There will be no attacks if the square is empty. Pinned pieces are
        still attacking other squares.

        Returns a :class:`set of squares <chess.SquareSet>`.
        """
        return SquareSet(self.attacks_mask(square))

    def _attackers_mask(self, color, square, occupied):
        rank_pieces = BB_RANK_MASKS[square] & occupied
        file_pieces = BB_FILE_MASKS[square] & occupied
        diag_pieces = BB_DIAG_MASKS[square] & occupied

        queens_and_rooks = self.queens | self.rooks
        queens_and_bishops = self.queens | self.bishops

        attackers = (
            (BB_KING_ATTACKS[square] & self.kings) |
            (BB_KNIGHT_ATTACKS[square] & self.knights) |
            (BB_RANK_ATTACKS[square][rank_pieces] & queens_and_rooks) |
            (BB_FILE_ATTACKS[square][file_pieces] & queens_and_rooks) |
            (BB_DIAG_ATTACKS[square][diag_pieces] & queens_and_bishops) |
            (BB_PAWN_ATTACKS[not color][square] & self.pawns))

        return attackers & self.occupied_co[color]

    def attackers_mask(self, color, square):
        return self._attackers_mask(color, square, self.occupied)

    def is_attacked_by(self, color, square):
        """
        Checks if the given side attacks the given square.

        Pinned pieces still count as attackers. Pawns that can be captured
        en passant are **not** considered attacked.
        """
        return bool(self.attackers_mask(color, square))

    def attackers(self, color, square):
        """
        Gets a set of attackers of the given color for the given square.

        Pinned pieces still count as attackers.

        Returns a :class:`set of squares <chess.SquareSet>`.
        """
        return SquareSet(self.attackers_mask(color, square))

    def pin_mask(self, color, square):
        king = self.king(color)
        if king is None:
            return BB_ALL

        square_mask = BB_SQUARES[square]

        for attacks, sliders in [(BB_FILE_ATTACKS, self.rooks | self.queens),
                                 (BB_RANK_ATTACKS, self.rooks | self.queens),
                                 (BB_DIAG_ATTACKS, self.bishops | self.queens)]:
            rays = attacks[king][0]
            if rays & square_mask:
                snipers = rays & sliders & self.occupied_co[not color]
                for sniper in scan_reversed(snipers):
                    if BB_BETWEEN[sniper][king] & (self.occupied | square_mask) == square_mask:
                        return BB_RAYS[king][sniper]

                break

        return BB_ALL

    def pin(self, color, square):
        """
        Detects an absolute pin (and its direction) of the given square to
        the king of the given color.

        >>> import chess
        >>>
        >>> board = chess.Board("rnb1k2r/ppp2ppp/5n2/3q4/1b1P4/2N5/PP3PPP/R1BQKBNR w KQkq - 3 7")
        >>> board.is_pinned(chess.WHITE, chess.C3)
        True
        >>> direction = board.pin(chess.WHITE, chess.C3)
        >>> direction
        SquareSet(0x0000000102040810)
        >>> print(direction)
        . . . . . . . .
        . . . . . . . .
        . . . . . . . .
        1 . . . . . . .
        . 1 . . . . . .
        . . 1 . . . . .
        . . . 1 . . . .
        . . . . 1 . . .

        Returns a :class:`set of squares <chess.SquareSet>` that mask the rank,
        file or diagonal of the pin. If there is no pin, then a mask of the
        entire board is returned.
        """
        return SquareSet(self.pin_mask(color, square))

    def is_pinned(self, color, square):
        """
        Detects if the given square is pinned to the king of the given color.
        """
        return self.pin_mask(color, square) != BB_ALL

    def _remove_piece_at(self, square):
        piece_type = self.piece_type_at(square)
        mask = BB_SQUARES[square]

        if piece_type == PAWN:
            self.pawns ^= mask
        elif piece_type == KNIGHT:
            self.knights ^= mask
        elif piece_type == BISHOP:
            self.bishops ^= mask
        elif piece_type == ROOK:
            self.rooks ^= mask
        elif piece_type == QUEEN:
            self.queens ^= mask
        elif piece_type == KING:
            self.kings ^= mask
        else:
            return

        self.occupied ^= mask
        self.occupied_co[WHITE] &= ~mask
        self.occupied_co[BLACK] &= ~mask

        self.promoted &= ~mask

        return piece_type

    def remove_piece_at(self, square):
        """
        Removes the piece from the given square. Returns the
        :class:`~chess.Piece` or ``None`` if the square was already empty.
        """
        color = bool(self.occupied_co[WHITE] & BB_SQUARES[square])
        piece_type = self._remove_piece_at(square)
        if piece_type:
            return Piece(piece_type, color)

    def _set_piece_at(self, square, piece_type, color, promoted=False):
        self._remove_piece_at(square)

        mask = BB_SQUARES[square]

        if piece_type == PAWN:
            self.pawns |= mask
        elif piece_type == KNIGHT:
            self.knights |= mask
        elif piece_type == BISHOP:
            self.bishops |= mask
        elif piece_type == ROOK:
            self.rooks |= mask
        elif piece_type == QUEEN:
            self.queens |= mask
        elif piece_type == KING:
            self.kings |= mask

        self.occupied ^= mask
        self.occupied_co[color] ^= mask

        if promoted:
            self.promoted ^= mask

    def set_piece_at(self, square, piece, promoted=False):
        """
        Sets a piece at the given square.

        An existing piece is replaced. Setting *piece* to ``None`` is
        equivalent to :func:`~chess.Board.remove_piece_at()`.
        """
        if piece is None:
            self._remove_piece_at(square)
        else:
            self._set_piece_at(square, piece.piece_type, piece.color, promoted)

    def board_fen(self, *, promoted=False):
        """
        Gets the board FEN.
        """
        builder = []
        empty = 0

        for square in SQUARES_180:
            piece = self.piece_at(square)

            if not piece:
                empty += 1
            else:
                if empty:
                    builder.append(str(empty))
                    empty = 0
                builder.append(piece.symbol())
                if promoted and BB_SQUARES[square] & self.promoted:
                    builder.append("~")

            if BB_SQUARES[square] & BB_FILE_H:
                if empty:
                    builder.append(str(empty))
                    empty = 0

                if square != H1:
                    builder.append("/")

        return "".join(builder)

    def _set_board_fen(self, fen):
        # Compability with set_fen().
        fen = fen.strip()
        if " " in fen:
            raise ValueError("expected position part of fen, got multiple parts: {}".format(repr(fen)))

        # Ensure the FEN is valid.
        rows = fen.split("/")
        if len(rows) != 8:
            raise ValueError("expected 8 rows in position part of fen: {}".format(repr(fen)))

        # Validate each row.
        for row in rows:
            field_sum = 0
            previous_was_digit = False
            previous_was_piece = False

            for c in row:
                if c in ["1", "2", "3", "4", "5", "6", "7", "8"]:
                    if previous_was_digit:
                        raise ValueError("two subsequent digits in position part of fen: {}".format(repr(fen)))
                    field_sum += int(c)
                    previous_was_digit = True
                    previous_was_piece = False
                elif c == "~":
                    if not previous_was_piece:
                        raise ValueError("~ not after piece in position part of fen: {}".format(repr(fen)))
                    previous_was_digit = False
                    previous_was_piece = False
                elif c.lower() in ["p", "n", "b", "r", "q", "k"]:
                    field_sum += 1
                    previous_was_digit = False
                    previous_was_piece = True
                else:
                    raise ValueError("invalid character in position part of fen: {}".format(repr(fen)))

            if field_sum != 8:
                raise ValueError("expected 8 columns per row in position part of fen: {}".format(repr(fen)))

        # Clear the board.
        self._clear_board()

        # Put pieces on the board.
        square_index = 0
        for c in fen:
            if c in ["1", "2", "3", "4", "5", "6", "7", "8"]:
                square_index += int(c)
            elif c.lower() in ["p", "n", "b", "r", "q", "k"]:
                piece = Piece.from_symbol(c)
                self._set_piece_at(SQUARES_180[square_index], piece.piece_type, piece.color)
                square_index += 1
            elif c == "~":
                self.promoted |= BB_SQUARES[SQUARES_180[square_index - 1]]

    def set_board_fen(self, fen):
        """
        Parses a FEN and sets the board from it.

        :raises: :exc:`ValueError` if the FEN string is invalid.
        """
        self._set_board_fen(fen)

    def piece_map(self):
        """
        Gets a dictionary of :class:`pieces <chess.Piece>` by square index.
        """
        result = {}
        for square in scan_reversed(self.occupied):
            result[square] = self.piece_at(square)
        return result

    def _set_piece_map(self, pieces):
        self._clear_board()
        for square, piece in pieces.items():
            self._set_piece_at(square, piece.piece_type, piece.color)

    def set_piece_map(self, pieces):
        """
        Sets up the board from a dictionary of :class:`pieces <chess.Piece>`
        by square index.
        """
        self._set_piece_map(pieces)

    def _set_chess960_pos(self, sharnagl):
        if not 0 <= sharnagl <= 959:
            raise ValueError("chess960 position index not 0 <= {} <= 959".format(repr(sharnagl)))

        # See http://www.russellcottrell.com/Chess/Chess960.htm for
        # a description of the algorithm.
        n, bw = divmod(sharnagl, 4)
        n, bb = divmod(n, 4)
        n, q = divmod(n, 6)

        for n1 in range(0, 4):
            n2 = n + (3 - n1) * (4 - n1) // 2 - 5
            if n1 < n2 and 1 <= n2 <= 4:
                break

        # Bishops.
        bw_file = bw * 2 + 1
        bb_file = bb * 2
        self.bishops = (BB_FILES[bw_file] | BB_FILES[bb_file]) & BB_BACKRANKS

        # Queens.
        q_file = q
        q_file += int(min(bw_file, bb_file) <= q_file)
        q_file += int(max(bw_file, bb_file) <= q_file)
        self.queens = BB_FILES[q_file] & BB_BACKRANKS

        used = [bw_file, bb_file, q_file]

        # Knights.
        self.knights = BB_EMPTY
        for i in range(0, 8):
            if i not in used:
                if n1 == 0 or n2 == 0:
                    self.knights |= BB_FILES[i] & BB_BACKRANKS
                    used.append(i)
                n1 -= 1
                n2 -= 1

        # RKR.
        for i in range(0, 8):
            if i not in used:
                self.rooks = BB_FILES[i] & BB_BACKRANKS
                used.append(i)
                break
        for i in range(1, 8):
            if i not in used:
                self.kings = BB_FILES[i] & BB_BACKRANKS
                used.append(i)
                break
        for i in range(2, 8):
            if i not in used:
                self.rooks |= BB_FILES[i] & BB_BACKRANKS
                break

        # Finalize.
        self.pawns = BB_RANK_2 | BB_RANK_7
        self.occupied_co[WHITE] = BB_RANK_1 | BB_RANK_2
        self.occupied_co[BLACK] = BB_RANK_7 | BB_RANK_8
        self.occupied = BB_RANK_1 | BB_RANK_2 | BB_RANK_7 | BB_RANK_8
        self.promoted = BB_EMPTY

    def set_chess960_pos(self, sharnagl):
        """
        Sets up a Chess960 starting position given its index between 0 and 959.
        Also see :func:`~chess.BaseBoard.from_chess960_pos()`.
        """
        self._set_chess960_pos(sharnagl)

    def chess960_pos(self):
        """
        Gets the Chess960 starting position index between 0 and 959
        or ``None``.
        """
        if self.occupied_co[WHITE] != BB_RANK_1 | BB_RANK_2:
            return None
        if self.occupied_co[BLACK] != BB_RANK_7 | BB_RANK_8:
            return None
        if self.pawns != BB_RANK_2 | BB_RANK_7:
            return None
        if self.promoted:
            return None

        if popcount(self.bishops) != 4:
            return None
        if popcount(self.rooks) != 4:
            return None
        if popcount(self.knights) != 4:
            return None
        if popcount(self.queens) != 2:
            return None
        if popcount(self.kings) != 2:
            return None

        if (BB_RANK_1 & self.knights) << 56 != BB_RANK_8 & self.knights:
            return None
        if (BB_RANK_1 & self.bishops) << 56 != BB_RANK_8 & self.bishops:
            return None
        if (BB_RANK_1 & self.rooks) << 56 != BB_RANK_8 & self.rooks:
            return None
        if (BB_RANK_1 & self.queens) << 56 != BB_RANK_8 & self.queens:
            return None
        if (BB_RANK_1 & self.kings) << 56 != BB_RANK_8 & self.kings:
            return None

        x = self.bishops & (2 + 8 + 32 + 128)
        if not x:
            return None
        bs1 = (lsb(x) - 1) // 2
        cc_pos = bs1
        x = self.bishops & (1 + 4 + 16 + 64)
        if not x:
            return None
        bs2 = lsb(x) * 2
        cc_pos += bs2

        # Algorithm from ChessX, src/database/bitboard.cpp, r2254.
        q = 0
        qf = False
        n0 = 0
        n1 = 0
        n0f = False
        n1f = False
        rf = 0
        n0s = [0, 4, 7, 9]
        for square in range(A1, H1 + 1):
            bb = BB_SQUARES[square]
            if bb & self.queens:
                qf = True
            elif bb & self.rooks or bb & self.kings:
                if bb & self.kings:
                    if rf != 1:
                        return None
                else:
                    rf += 1

                if not qf:
                    q += 1

                if not n0f:
                    n0 += 1
                elif not n1f:
                    n1 += 1
            elif bb & self.knights:
                if not qf:
                    q += 1

                if not n0f:
                    n0f = True
                elif not n1f:
                    n1f = True

        if n0 < 4 and n1f and qf:
            cc_pos += q * 16
            krn = n0s[n0] + n1
            cc_pos += krn * 96
            return cc_pos
        else:
            return None

    def __repr__(self):
        return "{}('{}')".format(type(self).__name__, self.board_fen())

    def __str__(self):
        builder = []

        for square in SQUARES_180:
            piece = self.piece_at(square)

            if piece:
                builder.append(piece.symbol())
            else:
                builder.append(".")

            if BB_SQUARES[square] & BB_FILE_H:
                if square != H1:
                    builder.append("\n")
            else:
                builder.append(" ")

        return "".join(builder)

    def unicode(self, *, invert_color=False, borders=False):
        builder = []
        for rank_index in range(7, -1, -1):
            if borders:
                builder.append("  ")
                builder.append("-" * 17)
                builder.append("\n")

                builder.append(RANK_NAMES[rank_index])
                builder.append(" ")

            for file_index in range(8):
                square_index = square(file_index, rank_index)

                if borders:
                    builder.append("|")
                elif file_index > 0:
                    builder.append(" ")

                piece = self.piece_at(square_index)

                if piece:
                    builder.append(piece.unicode_symbol(invert_color=invert_color))
                else:
                    builder.append(u"·")

            if borders:
                builder.append("|")

            if borders or rank_index > 0:
                builder.append("\n")

        if borders:
            builder.append("  ")
            builder.append("-" * 17)
            builder.append("\n")
            builder.append("   a b c d e f g h")

        return "".join(builder)

    def _repr_svg_(self):
        import chess.svg
        return chess.svg.board(board=self, size=400)

    def __eq__(self, board):
        ne = self.__ne__(board)
        return NotImplemented if ne is NotImplemented else not ne

    def __ne__(self, board):
        try:
            if self.occupied != board.occupied:
                return True
            elif self.occupied_co[WHITE] != board.occupied_co[WHITE]:
                return True
            elif self.pawns != board.pawns:
                return True
            elif self.knights != board.knights:
                return True
            elif self.bishops != board.bishops:
                return True
            elif self.rooks != board.rooks:
                return True
            elif self.queens != board.queens:
                return True
            elif self.kings != board.kings:
                return True
            else:
                return False
        except AttributeError:
            return NotImplemented

    def transform(self, f):
        board = type(self)(None)

        board.pawns = f(self.pawns)
        board.knights = f(self.knights)
        board.bishops = f(self.bishops)
        board.rooks = f(self.rooks)
        board.queens = f(self.queens)
        board.kings = f(self.kings)

        board.occupied_co[WHITE] = f(self.occupied_co[WHITE])
        board.occupied_co[BLACK] = f(self.occupied_co[BLACK])
        board.occupied = f(self.occupied)
        board.promoted = f(self.promoted)

        return board

    def mirror(self):
        """
        Returns a mirrored copy of the board.

        The board is mirrored vertically and piece colors are swapped, so that
        the position is equivalent modulo color.
        """
        board = self.transform(bswap)
        board.occupied_co[WHITE], board.occupied_co[BLACK] = board.occupied_co[BLACK], board.occupied_co[WHITE]
        return board

    def copy(self):
        """Creates a copy of the board."""
        board = type(self)(None)

        board.pawns = self.pawns
        board.knights = self.knights
        board.bishops = self.bishops
        board.rooks = self.rooks
        board.queens = self.queens
        board.kings = self.kings

        board.occupied_co[WHITE] = self.occupied_co[WHITE]
        board.occupied_co[BLACK] = self.occupied_co[BLACK]
        board.occupied = self.occupied
        board.promoted = self.promoted

        return board

    def __copy__(self):
        return self.copy()

    def __deepcopy__(self, memo):
        board = self.copy()
        memo[id(self)] = board
        return board

    @classmethod
    def empty(cls):
        """
        Creates a new empty board. Also see
        :func:`~chess.BaseBoard.clear_board()`.
        """
        return cls(None)

    @classmethod
    def from_chess960_pos(cls, sharnagl):
        """
        Creates a new board, initialized with a Chess960 starting position.

        >>> import chess
        >>> import random
        >>>
        >>> board = chess.Board.from_chess960_pos(random.randint(0, 959))
        """
        board = cls.empty()
        board.set_chess960_pos(sharnagl)
        return board


class _BoardState:

    def __init__(self, board):
        self.pawns = board.pawns
        self.knights = board.knights
        self.bishops = board.bishops
        self.rooks = board.rooks
        self.queens = board.queens
        self.kings = board.kings

        self.occupied_w = board.occupied_co[WHITE]
        self.occupied_b = board.occupied_co[BLACK]
        self.occupied = board.occupied

        self.promoted = board.promoted

        self.turn = board.turn
        self.castling_rights = board.castling_rights
        self.ep_square = board.ep_square
        self.halfmove_clock = board.halfmove_clock
        self.fullmove_number = board.fullmove_number

    def restore(self, board):
        board.pawns = self.pawns
        board.knights = self.knights
        board.bishops = self.bishops
        board.rooks = self.rooks
        board.queens = self.queens
        board.kings = self.kings

        board.occupied_co[WHITE] = self.occupied_w
        board.occupied_co[BLACK] = self.occupied_b
        board.occupied = self.occupied

        board.promoted = self.promoted

        board.turn = self.turn
        board.castling_rights = self.castling_rights
        board.ep_square = self.ep_square
        board.halfmove_clock = self.halfmove_clock
        board.fullmove_number = self.fullmove_number


class Board(BaseBoard):
    """
    A :class:`~chess.BaseBoard` and additional information representing
    a chess position.

    Provides move generation, validation, parsing, attack generation,
    game end detection, move counters and the capability to make and unmake
    moves.

    The board is initialized to the standard chess starting position,
    unless otherwise specified in the optional *fen* argument.
    If *fen* is ``None``, an empty board is created.

    Optionally supports *chess960*. In Chess960 castling moves are encoded
    by a king move to the corresponding rook square.
    Use :func:`chess.Board.from_chess960_pos()` to create a board with one
    of the Chess960 starting positions.

    It's safe to set :data:`~Board.turn`, :data:`~Board.castling_rights`,
    :data:`~Board.ep_square`, :data:`~Board.halfmove_clock` and
    :data:`~Board.fullmove_number` directly.
    """

    aliases = ["Standard", "Chess", "Classical", "Normal"]
    uci_variant = "chess"
    starting_fen = STARTING_FEN

    tbw_suffix = ".rtbw"
    tbz_suffix = ".rtbz"
    tbw_magic = [0x71, 0xE8, 0x23, 0x5D]
    tbz_magic = [0xD7, 0x66, 0x0C, 0xA5]
    pawnless_tbw_suffix = pawnless_tbz_suffix = None
    pawnless_tbw_magic = pawnless_tbz_magic = None
    connected_kings = False
    one_king = True
    captures_compulsory = False

    def __init__(self, fen=STARTING_FEN, *, chess960=False):
        BaseBoard.__init__(self, None)

        self.chess960 = chess960

        self.pseudo_legal_moves = PseudoLegalMoveGenerator(self)
        self.legal_moves = LegalMoveGenerator(self)

        self.move_stack = []
        self.stack = []

        if fen is None:
            self.clear()
        elif fen == type(self).starting_fen:
            self.reset()
        else:
            self.set_fen(fen)

    def reset(self):
        """Restores the starting position."""
        self.turn = WHITE
        self.castling_rights = BB_CORNERS
        self.ep_square = None
        self.halfmove_clock = 0
        self.fullmove_number = 1

        self.reset_board()

    def reset_board(self):
        super().reset_board()
        self.clear_stack()

    def clear(self):
        """
        Clears the board.

        Resets move stacks and move counters. The side to move is white. There
        are no rooks or kings, so castling rights are removed.

        In order to be in a valid :func:`~chess.Board.status()` at least kings
        need to be put on the board.
        """
        self.turn = WHITE
        self.castling_rights = BB_EMPTY
        self.ep_square = None
        self.halfmove_clock = 0
        self.fullmove_number = 1

        self.clear_board()

    def clear_board(self):
        super().clear_board()
        self.clear_stack()

    def clear_stack(self):
        """Clears the move stack."""
        del self.move_stack[:]
        del self.stack[:]

    def root(self):
        """Returns a copy of the root position."""
        if self.stack:
            board = type(self)(None, chess960=self.chess960)
            self.stack[0].restore(board)
            return board
        else:
            return self.copy(stack=False)

    def remove_piece_at(self, square):
        piece = super().remove_piece_at(square)
        self.clear_stack()
        return piece

    def set_piece_at(self, square, piece, promoted=False):
        super().set_piece_at(square, piece, promoted=promoted)
        self.clear_stack()

    def generate_pseudo_legal_moves(self, from_mask=BB_ALL, to_mask=BB_ALL):
        our_pieces = self.occupied_co[self.turn]

        # Generate piece moves.
        non_pawns = our_pieces & ~self.pawns & from_mask
        for from_square in scan_reversed(non_pawns):
            moves = self.attacks_mask(from_square) & ~our_pieces & to_mask
            for to_square in scan_reversed(moves):
                yield Move(from_square, to_square)

        # Generate castling moves.
        if from_mask & self.kings:
            yield from self.generate_castling_moves(from_mask, to_mask)

        # The remaining moves are all pawn moves.
        pawns = self.pawns & self.occupied_co[self.turn] & from_mask
        if not pawns:
            return

        # Generate pawn captures.
        capturers = pawns
        for from_square in scan_reversed(capturers):
            targets = (
                BB_PAWN_ATTACKS[self.turn][from_square] &
                self.occupied_co[not self.turn] & to_mask)

            for to_square in scan_reversed(targets):
                if square_rank(to_square) in [0, 7]:
                    yield Move(from_square, to_square, QUEEN)
                    yield Move(from_square, to_square, ROOK)
                    yield Move(from_square, to_square, BISHOP)
                    yield Move(from_square, to_square, KNIGHT)
                else:
                    yield Move(from_square, to_square)

        # Prepare pawn advance generation.
        if self.turn == WHITE:
            single_moves = pawns << 8 & ~self.occupied
            double_moves = single_moves << 8 & ~self.occupied & (BB_RANK_3 | BB_RANK_4)
        else:
            single_moves = pawns >> 8 & ~self.occupied
            double_moves = single_moves >> 8 & ~self.occupied & (BB_RANK_6 | BB_RANK_5)

        single_moves &= to_mask
        double_moves &= to_mask

        # Generate single pawn moves.
        for to_square in scan_reversed(single_moves):
            from_square = to_square + (8 if self.turn == BLACK else -8)

            if square_rank(to_square) in [0, 7]:
                yield Move(from_square, to_square, QUEEN)
                yield Move(from_square, to_square, ROOK)
                yield Move(from_square, to_square, BISHOP)
                yield Move(from_square, to_square, KNIGHT)
            else:
                yield Move(from_square, to_square)

        # Generate double pawn moves.
        for to_square in scan_reversed(double_moves):
            from_square = to_square + (16 if self.turn == BLACK else -16)
            yield Move(from_square, to_square)

        # Generate en passant captures.
        if self.ep_square:
            yield from self.generate_pseudo_legal_ep(from_mask, to_mask)

    def generate_pseudo_legal_ep(self, from_mask=BB_ALL, to_mask=BB_ALL):
        if not self.ep_square or not BB_SQUARES[self.ep_square] & to_mask:
            return

        if BB_SQUARES[self.ep_square] & self.occupied:
            return

        capturers = (
            self.pawns & self.occupied_co[self.turn] & from_mask &
            BB_PAWN_ATTACKS[not self.turn][self.ep_square] &
            BB_RANKS[4 if self.turn else 3])

        for capturer in scan_reversed(capturers):
            yield Move(capturer, self.ep_square)

    def generate_pseudo_legal_captures(self, from_mask=BB_ALL, to_mask=BB_ALL):
        return itertools.chain(
            self.generate_pseudo_legal_moves(from_mask, to_mask & self.occupied_co[not self.turn]),
            self.generate_pseudo_legal_ep(from_mask, to_mask))

    def is_check(self):
        """Returns if the current side to move is in check."""
        king = self.king(self.turn)
        return king is not None and self.is_attacked_by(not self.turn, king)

    def is_into_check(self, move):
        """
        Checks if the given move would leave the king in check or put it into
        check. The move must be at least pseudo legal.
        """
        king = self.king(self.turn)
        if king is None:
            return False

        checkers = self.attackers_mask(not self.turn, king)
        if checkers:
            # If already in check, look if it is an evasion.
            if move not in self._generate_evasions(king, checkers, BB_SQUARES[move.from_square], BB_SQUARES[move.to_square]):
                return True

        return not self._is_safe(king, self._slider_blockers(king), move)

    def was_into_check(self):
        """
        Checks if the king of the other side is attacked. Such a position is not
        valid and could only be reached by an illegal move.
        """
        king = self.king(not self.turn)
        return king is not None and self.is_attacked_by(self.turn, king)

    def is_pseudo_legal(self, move):
        # Null moves are not pseudo legal.
        if not move:
            return False

        # Drops are not pseudo legal.
        if move.drop:
            return False

        # Source square must not be vacant.
        piece = self.piece_type_at(move.from_square)
        if not piece:
            return False

        # Get square masks.
        from_mask = BB_SQUARES[move.from_square]
        to_mask = BB_SQUARES[move.to_square]

        # Check turn.
        if not self.occupied_co[self.turn] & from_mask:
            return False

        # Only pawns can promote and only on the back rank.
        if move.promotion:
            if piece != PAWN:
                return False

            if self.turn == WHITE and square_rank(move.to_square) != 7:
                return False
            elif self.turn == BLACK and square_rank(move.to_square) != 0:
                return False

        # Handle castling.
        if piece == KING:
            if move in self.generate_castling_moves():
                return True

        # Destination square can not be occupied.
        if self.occupied_co[self.turn] & to_mask:
            return False

        # Handle pawn moves.
        if piece == PAWN:
            return move in self.generate_pseudo_legal_moves(from_mask, to_mask)

        # Handle all other pieces.
        return bool(self.attacks_mask(move.from_square) & to_mask)

    def is_legal(self, move):
        return not self.is_variant_end() and self.is_pseudo_legal(move) and not self.is_into_check(move)

    def is_variant_end(self):
        """
        Checks if the game is over due to a special variant end condition.

        Note, for example, that stalemate is not considered a variant-specific
        end condition (this method will return ``False``), yet it can have a
        special **result** in suicide chess (any of
        :func:`~chess.Board.is_variant_loss()`,
        :func:`~chess.Board.is_variant_win()`,
        :func:`~chess.Board.is_variant_draw()` might return ``True``).
        """
        return False

    def is_variant_loss(self):
        """Checks if a special variant-specific loss condition is fulfilled."""
        return False

    def is_variant_win(self):
        """Checks if a special variant-specific win condition is fulfilled."""
        return False

    def is_variant_draw(self):
        """
        Checks if a special variant-specific drawing condition is fulfilled.
        """
        return False

    def is_game_over(self, *, claim_draw=False):
        """
        Checks if the game is over due to
        :func:`checkmate <chess.Board.is_checkmate()>`,
        :func:`stalemate <chess.Board.is_stalemate()>`,
        :func:`insufficient material <chess.Board.is_insufficient_material()>`,
        the :func:`seventyfive-move rule <chess.Board.is_seventyfive_moves()>`,
        :func:`fivefold repetition <chess.Board.is_fivefold_repetition()>`
        or a :func:`variant end condition <chess.Board.is_variant_end()>`.

        The game is not considered to be over by
        :func:`threefold repetition <chess.Board.can_claim_threefold_repetition()>`
        or the :func:`fifty-move rule <chess.Board.can_claim_fifty_moves()>`,
        unless *claim_draw* is given.
        """
        # Seventyfive-move rule.
        if self.is_seventyfive_moves():
            return True

        # Insufficient material.
        if self.is_insufficient_material():
            return True

        # Stalemate or checkmate.
        if not any(self.generate_legal_moves()):
            return True

        # Fivefold repetition.
        if self.is_fivefold_repetition():
            return True

        # Claim draw.
        if claim_draw and self.can_claim_draw():
            return True

        return False

    def result(self, *, claim_draw=False):
        """
        Gets the game result.

        ``1-0``, ``0-1`` or ``1/2-1/2`` if the
        :func:`game is over <chess.Board.is_game_over()>`. Otherwise, the
        result is undetermined: ``*``.
        """
        # Chess variant support.
        if self.is_variant_loss():
            return "0-1" if self.turn == WHITE else "1-0"
        elif self.is_variant_win():
            return "1-0" if self.turn == WHITE else "0-1"
        elif self.is_variant_draw():
            return "1/2-1/2"

        # Checkmate.
        if self.is_checkmate():
            return "0-1" if self.turn == WHITE else "1-0"

        # Draw claimed.
        if claim_draw and self.can_claim_draw():
            return "1/2-1/2"

        # Seventyfive-move rule or fivefold repetition.
        if self.is_seventyfive_moves() or self.is_fivefold_repetition():
            return "1/2-1/2"

        # Insufficient material.
        if self.is_insufficient_material():
            return "1/2-1/2"

        # Stalemate.
        if not any(self.generate_legal_moves()):
            return "1/2-1/2"

        # Undetermined.
        return "*"

    def is_checkmate(self):
        """Checks if the current position is a checkmate."""
        if not self.is_check():
            return False

        return not any(self.generate_legal_moves())

    def is_stalemate(self):
        """Checks if the current position is a stalemate."""
        if self.is_check():
            return False

        if self.is_variant_end():
            return False

        return not any(self.generate_legal_moves())

    def is_insufficient_material(self):
        """Checks for a draw due to insufficient mating material."""
        # Enough material to mate.
        if self.pawns or self.rooks or self.queens:
            return False

        # A single knight or a single bishop.
        if popcount(self.occupied) <= 3:
            return True

        # More than a single knight.
        if self.knights:
            return False

        # All bishops on the same color.
        if self.bishops & BB_DARK_SQUARES == 0:
            return True
        elif self.bishops & BB_LIGHT_SQUARES == 0:
            return True
        else:
            return False

    def is_seventyfive_moves(self):
        """
        Since the 1st of July 2014, a game is automatically drawn (without
        a claim by one of the players) if the half-move clock since a capture
        or pawn move is equal to or grather than 150. Other means to end a game
        take precedence.
        """
        if self.halfmove_clock >= 150:
            if any(self.generate_legal_moves()):
                return True

        return False

    def is_fivefold_repetition(self):
        """
        Since the 1st of July 2014 a game is automatically drawn (without
        a claim by one of the players) if a position occurs for the fifth time.
        Originally this had to occur on consecutive alternating moves, but
        this has since been revised.
        """
        transposition_key = self._transposition_key()
        repetitions = 1
        switchyard = []

        while self.move_stack and repetitions < 5:
            move = self.pop()
            switchyard.append(move)

            if self.is_irreversible(move):
                break

            if self._transposition_key() == transposition_key:
                repetitions += 1

        while switchyard:
            self.push(switchyard.pop())

        return repetitions >= 5

    def can_claim_draw(self):
        """
        Checks if the side to move can claim a draw by the fifty-move rule or
        by threefold repetition.
        """
        return self.can_claim_fifty_moves() or self.can_claim_threefold_repetition()

    def can_claim_fifty_moves(self):
        """
        Draw by the fifty-move rule can be claimed once the clock of halfmoves
        since the last capture or pawn move becomes equal or greater to 100
        and the side to move still has a legal move they can make.
        """
        # Fifty-move rule.
        if self.halfmove_clock >= 100:
            if any(self.generate_legal_moves()):
                return True

        return False

    def can_claim_threefold_repetition(self):
        """
        Draw by threefold repetition can be claimed if the position on the
        board occured for the third time or if such a repetition is reached
        with one of the possible legal moves.
        """
        transposition_key = self._transposition_key()
        transpositions = collections.Counter()
        transpositions.update((transposition_key, ))

        # Count positions.
        switchyard = []
        while self.move_stack:
            move = self.pop()
            switchyard.append(move)

            if self.is_irreversible(move):
                break

            transpositions.update((self._transposition_key(), ))

        while switchyard:
            self.push(switchyard.pop())

        # Threefold repetition occured.
        if transpositions[transposition_key] >= 3:
            return True

        # The next legal move is a threefold repetition.
        for move in self.generate_legal_moves():
            self.push(move)

            if transpositions[self._transposition_key()] >= 2:
                self.pop()
                return True

            self.pop()

        return False

    def _push_capture(self, move, capture_square, piece_type, was_promoted):
        pass

    def push(self, move):
        """
        Updates the position with the given move and puts it onto the
        move stack.

        >>> import chess
        >>>
        >>> board = chess.Board()
        >>>
        >>> Nf3 = chess.Move.from_uci("g1f3")
        >>> board.push(Nf3)  # Make the move

        >>> board.pop()  # Unmake the last move
        Move.from_uci('g1f3')

        Null moves just increment the move counters, switch turns and forfeit
        en passant capturing.

        :warning: Moves are not checked for legality.
        """
        # Push move and remember board state.
        move = self._to_chess960(move)
        self.move_stack.append(self._from_chess960(self.chess960, move.from_square, move.to_square, move.promotion, move.drop))
        self.stack.append(_BoardState(self))

        # Reset en passant square.
        ep_square = self.ep_square
        self.ep_square = None

        # Increment move counters.
        self.halfmove_clock += 1
        if self.turn == BLACK:
            self.fullmove_number += 1

        # On a null move, simply swap turns and reset the en passant square.
        if not move:
            self.turn = not self.turn
            return

        # Drops.
        if move.drop:
            self._set_piece_at(move.to_square, move.drop, self.turn)
            self.turn = not self.turn
            return

        # Zero the half-move clock.
        if self.is_zeroing(move):
            self.halfmove_clock = 0

        from_bb = BB_SQUARES[move.from_square]
        to_bb = BB_SQUARES[move.to_square]

        promoted = self.promoted & from_bb
        piece_type = self._remove_piece_at(move.from_square)
        capture_square = move.to_square
        captured_piece_type = self.piece_type_at(capture_square)

        # Update castling rights.
        self.castling_rights = self.clean_castling_rights() & ~to_bb & ~from_bb
        if piece_type == KING and not promoted:
            if self.turn == WHITE:
                self.castling_rights &= ~BB_RANK_1
            else:
                self.castling_rights &= ~BB_RANK_8
        elif captured_piece_type == KING and not self.promoted & to_bb:
            if self.turn == WHITE and square_rank(move.to_square) == 7:
                self.castling_rights &= ~BB_RANK_8
            elif self.turn == BLACK and square_rank(move.to_square) == 0:
                self.castling_rights &= ~BB_RANK_1

        # Handle special pawn moves.
        if piece_type == PAWN:
            diff = move.to_square - move.from_square

            if diff == 16 and square_rank(move.from_square) == 1:
                self.ep_square = move.from_square + 8
            elif diff == -16 and square_rank(move.from_square) == 6:
                self.ep_square = move.from_square - 8
            elif move.to_square == ep_square and abs(diff) in [7, 9] and not captured_piece_type:
                # Remove pawns captured en passant.
                down = -8 if self.turn == WHITE else 8
                capture_square = ep_square + down
                captured_piece_type = self._remove_piece_at(capture_square)

        # Promotion.
        if move.promotion:
            promoted = True
            piece_type = move.promotion

        # Castling.
        castling = piece_type == KING and self.occupied_co[self.turn] & to_bb
        if castling:
            a_side = square_file(move.to_square) < square_file(move.from_square)

            self._remove_piece_at(move.from_square)
            self._remove_piece_at(move.to_square)

            if a_side:
                self._set_piece_at(C1 if self.turn == WHITE else C8, KING, self.turn)
                self._set_piece_at(D1 if self.turn == WHITE else D8, ROOK, self.turn)
            else:
                self._set_piece_at(G1 if self.turn == WHITE else G8, KING, self.turn)
                self._set_piece_at(F1 if self.turn == WHITE else F8, ROOK, self.turn)

        # Put the piece on the target square.
        if not castling and piece_type:
            was_promoted = self.promoted & to_bb
            self._set_piece_at(move.to_square, piece_type, self.turn, promoted)

            if captured_piece_type:
                self._push_capture(move, capture_square, captured_piece_type, was_promoted)

        # Swap turn.
        self.turn = not self.turn

    def pop(self):
        """
        Restores the previous position and returns the last move from the stack.

        :raises: :exc:`IndexError` if the stack is empty.
        """
        move = self.move_stack.pop()
        self.stack.pop().restore(self)
        return move

    def peek(self):
        """
        Gets the last move from the move stack.

        :raises: :exc:`IndexError` if the move stack is empty.
        """
        return self.move_stack[-1]

    def castling_shredder_fen(self):
        castling_rights = self.clean_castling_rights()
        if not castling_rights:
            return "-"

        builder = []

        for square in scan_reversed(castling_rights & BB_RANK_1):
            builder.append(FILE_NAMES[square_file(square)].upper())

        for square in scan_reversed(castling_rights & BB_RANK_8):
            builder.append(FILE_NAMES[square_file(square)])

        return "".join(builder)

    def castling_xfen(self):
        builder = []

        for color in COLORS:
            king = self.king(color)
            if king is None:
                continue

            king_file = square_file(king)
            backrank = BB_RANK_1 if color == WHITE else BB_RANK_8

            for rook_square in scan_reversed(self.clean_castling_rights() & backrank):
                rook_file = square_file(rook_square)
                a_side = rook_file < king_file

                other_rooks = self.occupied_co[color] & self.rooks & backrank & ~BB_SQUARES[rook_square]

                if any((square_file(other) < rook_file) == a_side for other in scan_reversed(other_rooks)):
                    ch = FILE_NAMES[rook_file]
                else:
                    ch = "q" if a_side else "k"

                builder.append(ch.upper() if color == WHITE else ch)

        if builder:
            return "".join(builder)
        else:
            return "-"

    def has_pseudo_legal_en_passant(self):
        """Checks if there is a pseudo-legal en passant capture."""
        return self.ep_square and any(self.generate_pseudo_legal_ep())

    def has_legal_en_passant(self):
        """Checks if there is a legal en passant capture."""
        return self.ep_square and any(self.generate_legal_ep())

    def fen(self, *, shredder=False, en_passant="legal", promoted=None):
        """
        Gets a FEN representation of the position.

        A FEN string (e.g.,
        ``rnbqkbnr/pppppppp/8/8/8/8/PPPPPPPP/RNBQKBNR w KQkq - 0 1``) consists
        of the position part :func:`~chess.Board.board_fen()`, the
        :data:`~chess.Board.turn`, the castling part
        (:data:`~chess.Board.castling_rights`),
        the en passant square (:data:`~chess.Board.ep_square`),
        the :data:`~chess.Board.halfmove_clock`
        and the :data:`~chess.Board.fullmove_number`.

        :param shredder: Use :func:`~chess.Board.castling_shredder_fen()`
            and encode castling rights by the file of the rook
            (like ``HAha``) instead of the default
            :func:`~chess.Board.castling_xfen()` (like ``KQkq``).
        :param en_passant: By default, only fully legal en passant squares
            are included (:func:`~chess.Board.has_legal_en_passant()`).
            Pass ``fen`` to strictly follow the FEN specification
            (always include the en passant square after a double pawn move)
            or ``xfen`` to follow the X-FEN specification
            (:func:`~chess.Board.has_pseudo_legal_en_passant()`).
        :param promoted: Mark promoted pieces like ``Q~``. By default, this is
            only enabled in chess variants where this is relevant.
        """
        return " ".join([
            self.epd(shredder=shredder, en_passant=en_passant, promoted=promoted),
            str(self.halfmove_clock),
            str(self.fullmove_number)
        ])

    def shredder_fen(self, *, en_passant="legal", promoted=None):
        return " ".join([
            self.epd(shredder=True, en_passant=en_passant, promoted=promoted),
            str(self.halfmove_clock),
            str(self.fullmove_number)
        ])

    def set_fen(self, fen):
        """
        Parses a FEN and sets the position from it.

        :raises: :exc:`ValueError` if the FEN string is invalid.
        """
        # Ensure there are six parts.
        parts = fen.split()
        if len(parts) != 6:
            raise ValueError("fen string should consist of 6 parts: {}".format(repr(fen)))

        # Check that the turn part is valid.
        if not parts[1] in ["w", "b"]:
            raise ValueError("expected 'w' or 'b' for turn part of fen: {}".format(repr(fen)))

        # Check that the castling part is valid.
        if not FEN_CASTLING_REGEX.match(parts[2]):
            raise ValueError("invalid castling part in fen: {}".format(repr(fen)))

        # Check that the en passant part is valid.
        if parts[3] != "-":
            if parts[3] not in SQUARE_NAMES:
                raise ValueError("invalid en passant part in fen: {}".format(repr(fen)))

        # Check that the half-move part is valid.
        if int(parts[4]) < 0:
            raise ValueError("half-move clock can not be negative: {}".format(repr(fen)))

        # Check that the full-move number part is valid.
        # 0 is allowed for compability, but later replaced with 1.
        if int(parts[5]) < 0:
            raise ValueError("full-move number must be positive: {}".format(repr(fen)))

        # Validate the board part and set it.
        self._set_board_fen(parts[0])

        # Set the turn.
        if parts[1] == "w":
            self.turn = WHITE
        else:
            self.turn = BLACK

        # Set castling flags.
        self._set_castling_fen(parts[2])

        # Set the en passant square.
        if parts[3] == "-":
            self.ep_square = None
        else:
            self.ep_square = SQUARE_NAMES.index(parts[3])

        # Set the mover counters.
        self.halfmove_clock = int(parts[4])
        self.fullmove_number = int(parts[5]) or 1

        # Clear move stack.
        self.clear_stack()

    def _set_castling_fen(self, castling_fen):
        if not castling_fen or castling_fen == "-":
            self.castling_rights = BB_EMPTY
            return

        if not FEN_CASTLING_REGEX.match(castling_fen):
            raise ValueError("invalid castling fen: {}".format(repr(castling_fen)))

        self.castling_rights = BB_EMPTY

        for flag in castling_fen:
            color = WHITE if flag.isupper() else BLACK
            flag = flag.lower()
            backrank = BB_RANK_1 if color == WHITE else BB_RANK_8
            rooks = self.occupied_co[color] & self.rooks & backrank
            king = self.king(color)

            if flag == "q":
                # Select the leftmost rook.
                if king is not None and lsb(rooks) < king:
                    self.castling_rights |= rooks & -rooks
                else:
                    self.castling_rights |= BB_FILE_A & backrank
            elif flag == "k":
                # Select the rightmost rook.
                rook = msb(rooks)
                if king is not None and king < rook:
                    self.castling_rights |= BB_SQUARES[rook]
                else:
                    self.castling_rights |= BB_FILE_H & backrank
            else:
                self.castling_rights |= BB_FILES[FILE_NAMES.index(flag)] & backrank

    def set_castling_fen(self, castling_fen):
        """
        Sets castling rights from a string in FEN notation like ``Qqk``.

        :raises: :exc:`ValueError` if the castling FEN is syntactically
            invalid.
        """
        self._set_castling_fen(castling_fen)
        self.clear_stack()

    def set_board_fen(self, fen):
        super().set_board_fen(fen)
        self.clear_stack()

    def set_piece_map(self, pieces):
        super().set_piece_map(pieces)
        self.clear_stack()

    def set_chess960_pos(self, sharnagl):
        super().set_chess960_pos(sharnagl)
        self.chess960 = True
        self.turn = WHITE
        self.castling_rights = self.rooks
        self.ep_square = None
        self.halfmove_clock = 0
        self.fullmove_number = 1

        self.clear_stack()

    def chess960_pos(self, *, ignore_turn=False, ignore_castling=False, ignore_counters=True):
        """
        Gets the Chess960 starting position index between 0 and 956
        or ``None`` if the current position is not a Chess960 starting
        position.

        By default white to move (**ignore_turn**) and full castling rights
        (**ignore_castling**) are required, but move counters
        (**ignore_counters**) are ignored.
        """
        if self.ep_square:
            return None

        if not ignore_turn:
            if self.turn != WHITE:
                return None

        if not ignore_castling:
            if self.clean_castling_rights() != self.rooks:
                return None

        if not ignore_counters:
            if self.fullmove_number != 1 or self.halfmove_clock != 0:
                return None

        return super().chess960_pos()

    def _epd_operations(self, operations):
        epd = []
        first_op = True

        for opcode, operand in operations.items():
            if not first_op:
                epd.append(" ")
            first_op = False
            epd.append(opcode)

            # Value is empty.
            if operand is None:
                epd.append(";")
                continue

            # Value is a move.
            if hasattr(operand, "from_square") and hasattr(operand, "to_square") and hasattr(operand, "promotion"):
                # Append SAN for moves.
                epd.append(" ")
                epd.append(self.san(operand))
                epd.append(";")
                continue

            # Value is numeric.
            if isinstance(operand, (int, float)):
                # Append integer or float.
                epd.append(" ")
                epd.append(str(operand))
                epd.append(";")
                continue

            # Value is a set of moves or a variation.
            if hasattr(operand, "__iter__"):
                position = Board(self.shredder_fen()) if opcode == "pv" else self
                iterator = operand.__iter__()
                first_move = next(iterator)
                if hasattr(first_move, "from_square") and hasattr(first_move, "to_square") and hasattr(first_move, "promotion"):
                    epd.append(" ")
                    epd.append(position.san(first_move))
                    if opcode == "pv":
                        position.push(first_move)

                    for move in iterator:
                        epd.append(" ")
                        epd.append(position.san(move))
                        if opcode == "pv":
                            position.push(move)

                    epd.append(";")
                    continue

            # Append as escaped string.
            epd.append(" \"")
            epd.append(str(operand).replace("\r", "").replace("\n", " ").replace("\\", "\\\\").replace(";", "\\s"))
            epd.append("\";")

        return "".join(epd)

    def epd(self, *, shredder=False, en_passant="legal", promoted=None, **operations):
        """
        Gets an EPD representation of the current position.

        See :func:`~chess.Board.fen()` for FEN formatting options (*shredder*,
        *ep_square* and *promoted*).

        EPD operations can be given as keyword arguments. Supported operands
        are strings, integers, floats, moves, lists of moves and ``None``.
        All other operands are converted to strings.

        A list of moves for *pv* will be interpreted as a variation. All other
        move lists are interpreted as a set of moves in the current position.

        *hmvc* and *fmvc* are not included by default. You can use:

        >>> import chess
        >>>
        >>> board = chess.Board()
        >>> board.epd(hmvc=board.halfmove_clock, fmvc=board.fullmove_number)
        'rnbqkbnr/pppppppp/8/8/8/8/PPPPPPPP/RNBQKBNR w KQkq - hmvc 0; fmvc 1;'
        """
        epd = [self.board_fen(promoted=promoted),
               "w" if self.turn == WHITE else "b",
               self.castling_shredder_fen() if shredder else self.castling_xfen()]

        if en_passant == "fen":
            epd.append(SQUARE_NAMES[self.ep_square] if self.ep_square is not None else "-")
        elif en_passant == "xfen":
            epd.append(SQUARE_NAMES[self.ep_square] if self.has_pseudo_legal_en_passant() else "-")
        else:
            epd.append(SQUARE_NAMES[self.ep_square] if self.has_legal_en_passant() else "-")

        if operations:
            epd.append(self._epd_operations(operations))

        return " ".join(epd)

    def _parse_epd_ops(self, operation_part, make_board):
        operations = {}

        if not operation_part:
            return operations

        operation_part += ";"

        opcode = ""
        operand = ""
        in_operand = False
        in_quotes = False
        escape = False

        position = None

        for c in operation_part:
            if not in_operand:
                if c == ";":
                    operations[opcode] = None
                    opcode = ""
                elif c == " ":
                    if opcode:
                        in_operand = True
                else:
                    opcode += c
            else:
                if c == "\"":
                    if not operand and not in_quotes:
                        in_quotes = True
                    elif escape:
                        operand += c
                elif c == "\\":
                    if escape:
                        operand += c
                    else:
                        escape = True
                elif c == "s":
                    if escape:
                        operand += ";"
                    else:
                        operand += c
                elif c == ";":
                    if escape:
                        operand += "\\"

                    if in_quotes:
                        # A string operand.
                        operations[opcode] = operand
                    else:
                        try:
                            # An integer.
                            operations[opcode] = int(operand)
                        except ValueError:
                            try:
                                # A float.
                                operations[opcode] = float(operand)
                            except ValueError:
                                if position is None:
                                    position = make_board()
                                if opcode == "pv":
                                    # A variation.
                                    operations[opcode] = []
                                    for token in operand.split():
                                        move = position.parse_san(token)
                                        operations[opcode].append(move)
                                        position.push(move)

                                    # Reset the position.
                                    while position.move_stack:
                                        position.pop()
                                elif opcode in ("bm", "am"):
                                    # A set of moves.
                                    operations[opcode] = [position.parse_san(token) for token in operand.split()]
                                else:
                                    # A single move.
                                    operations[opcode] = position.parse_san(operand)

                    opcode = ""
                    operand = ""
                    in_operand = False
                    in_quotes = False
                    escape = False
                else:
                    operand += c

        return operations

    def set_epd(self, epd):
        """
        Parses the given EPD string and uses it to set the position.

        If present, ``hmvc`` and ``fmvn`` are used to set the half-move
        clock and the full-move number. Otherwise, ``0`` and ``1`` are used.

        Returns a dictionary of parsed operations. Values can be strings,
        integers, floats, move objects, or lists of moves.

        :raises: :exc:`ValueError` if the EPD string is invalid.
        """
        # Split into 4 or 5 parts.
        parts = epd.strip().rstrip(";").split(None, 4)
        if len(parts) < 4:
            raise ValueError("epd should consist of at least 4 parts: {}".format(repr(epd)))

        # Parse ops.
        if len(parts) > 4:
            operations = self._parse_epd_ops(parts.pop(), lambda: type(self)(" ".join(parts) + " 0 1"))
        else:
            operations = {}

        # Create a full FEN and parse it.
        parts.append(str(operations["hmvc"]) if "hmvc" in operations else "0")
        parts.append(str(operations["fmvn"]) if "fmvn" in operations else "1")
        self.set_fen(" ".join(parts))

        return operations

    def san(self, move):
        """
        Gets the standard algebraic notation of the given move in the context
        of the current position.
        """
        return self._algebraic(move)

    def lan(self, move):
        """
        Gets the long algebraic notation of the given move in the context of
        the current position.
        """
        return self._algebraic(move, long=True)

    def _algebraic(self, move, long=False):
        if not move:
            # Null move.
            return "--"

        # Look ahead for check or checkmate.
        self.push(move)
        is_check = self.is_check()
        is_checkmate = (is_check and self.is_checkmate()) or self.is_variant_loss() or self.is_variant_win()
        self.pop()

        # Drops.
        if move.drop:
            san = ""
            if move.drop != PAWN:
                san = PIECE_SYMBOLS[move.drop].upper()
            san += "@" + SQUARE_NAMES[move.to_square]

        # Castling.
        if self.is_castling(move):
            if square_file(move.to_square) < square_file(move.from_square):
                san = "O-O-O"
            else:
                san = "O-O"

        if move.drop or self.is_castling(move):
            if is_checkmate:
                return san + "#"
            elif is_check:
                return san + "+"
            else:
                return san

        piece = self.piece_type_at(move.from_square)
        capture = self.is_capture(move)

        if piece == PAWN:
            san = ""
        else:
            san = PIECE_SYMBOLS[piece].upper()

        if long:
            san += SQUARE_NAMES[move.from_square]
        elif piece != PAWN:
            # Get ambiguous move candidates.
            # Relevant candidates: not exactly the current move,
            # but to the same square.
            others = 0
            from_mask = self.pieces_mask(piece, self.turn)
            from_mask &= ~BB_SQUARES[move.from_square]
            to_mask = BB_SQUARES[move.to_square]
            for candidate in self.generate_legal_moves(from_mask, to_mask):
                others |= BB_SQUARES[candidate.from_square]

            # Disambiguate.
            if others:
                row, column = False, False

                if others & BB_RANKS[square_rank(move.from_square)]:
                    column = True

                if others & BB_FILES[square_file(move.from_square)]:
                    row = True
                else:
                    column = True

                if column:
                    san += FILE_NAMES[square_file(move.from_square)]
                if row:
                    san += RANK_NAMES[square_rank(move.from_square)]
        elif capture:
            san += FILE_NAMES[square_file(move.from_square)]

        # Captures.
        if capture:
            san += "x"
        elif long:
            san += "-"

        # Destination square.
        san += SQUARE_NAMES[move.to_square]

        # Promotion.
        if move.promotion:
            san += "=" + PIECE_SYMBOLS[move.promotion].upper()

        # Add check or checkmate suffix.
        if is_checkmate:
            san += "#"
        elif is_check:
            san += "+"

        return san

    def variation_san(self, variation):
        """
        Given a sequence of moves, returns a string representing the sequence
        in standard algebraic notation (e.g., ``1. e4 e5 2. Nf3 Nc6`` or
        ``37...Bg6 38. fxg6``).

        The board will not be modified as a result of calling this.

        :raises: :exc:`ValueError` if any moves in the sequence are illegal.
        """
        board = self.copy(stack=False)
        san = []

        for move in variation:
            if not board.is_legal(move):
                raise ValueError("illegal move {} in position {}".format(move, board.fen()))

            if board.turn == WHITE:
                san.append("{}. {}".format(board.fullmove_number, board.san(move)))
            elif not san:
                san.append("{}...{}".format(board.fullmove_number, board.san(move)))
            else:
                san.append(board.san(move))

            board.push(move)

        return " ".join(san)

    def parse_san(self, san):
        """
        Uses the current position as the context to parse a move in standard
        algebraic notation and returns the corresponding move object.

        The returned move is guaranteed to be either legal or a null move.

        :raises: :exc:`ValueError` if the SAN is invalid or ambiguous.
        """
        # Castling.
        try:
            if san in ["O-O", "O-O+", "O-O#"]:
                return next(move for move in self.generate_castling_moves() if self.is_kingside_castling(move))
            elif san in ["O-O-O", "O-O-O+", "O-O-O#"]:
                return next(move for move in self.generate_castling_moves() if self.is_queenside_castling(move))
        except StopIteration:
            raise ValueError("illegal san: {} in {}".format(repr(san), self.fen()))

        # Match normal moves.
        match = SAN_REGEX.match(san)
        if not match:
            # Null moves.
            if san in ["--", "Z0"]:
                return Move.null()

            raise ValueError("invalid san: {}".format(repr(san)))

        # Get target square.
        to_square = SQUARE_NAMES.index(match.group(4))
        to_mask = BB_SQUARES[to_square]

        # Get the promotion type.
        p = match.group(5)
        promotion = p and PIECE_SYMBOLS.index(p[-1].lower())

        # Filter by piece type.
        if match.group(1):
            piece_type = PIECE_SYMBOLS.index(match.group(1).lower())
            from_mask = self.pieces_mask(piece_type, self.turn)
        else:
            from_mask = self.pawns

        # Filter by source file.
        if match.group(2):
            from_mask &= BB_FILES[FILE_NAMES.index(match.group(2))]

        # Filter by source rank.
        if match.group(3):
            from_mask &= BB_RANKS[int(match.group(3)) - 1]

        # Match legal moves.
        matched_move = None
        for move in self.generate_legal_moves(from_mask, to_mask):
            if move.promotion != promotion:
                continue

            if matched_move:
                raise ValueError("ambiguous san: {} in {}".format(repr(san), self.fen()))

            matched_move = move

        if not matched_move:
            raise ValueError("illegal san: {} in {}".format(repr(san), self.fen()))

        return matched_move

    def push_san(self, san):
        """
        Parses a move in standard algebraic notation, makes the move and puts
        it on the the move stack.

        Returns the move.

        :raises: :exc:`ValueError` if neither legal nor a null move.
        """
        move = self.parse_san(san)
        self.push(move)
        return move

    def uci(self, move, *, chess960=None):
        """
        Gets the UCI notation of the move.

        *chess960* defaults to the mode of the board. Pass ``True`` to force
        Chess960 mode.
        """
        if chess960 is None:
            chess960 = self.chess960

        move = self._to_chess960(move)
        move = self._from_chess960(chess960, move.from_square, move.to_square, move.promotion, move.drop)
        return move.uci()

    def parse_uci(self, uci):
        """
        Parses the given move in UCI notation.

        Supports both Chess960 and standard UCI notation.

        The returned move is guaranteed to be either legal or a null move.

        :raises: :exc:`ValueError` if the move is invalid or illegal in the
            current position (but not a null move).
        """
        move = Move.from_uci(uci)

        if not move:
            return move

        move = self._to_chess960(move)
        move = self._from_chess960(self.chess960, move.from_square, move.to_square, move.promotion, move.drop)

        if not self.is_legal(move):
            raise ValueError("illegal uci: {} in {}".format(repr(uci), self.fen()))

        return move

    def push_uci(self, uci):
        """
        Parses a move in UCI notation and puts it on the move stack.

        Returns the move.

        :raises: :exc:`ValueError` if the move is invalid or illegal in the
            current position (but not a null move).
        """
        move = self.parse_uci(uci)
        self.push(move)
        return move

    def is_en_passant(self, move):
        """Checks if the given pseudo-legal move is an en passant capture."""
        return (self.ep_square == move.to_square and
                bool(self.pawns & BB_SQUARES[move.from_square]) and
                abs(move.to_square - move.from_square) in [7, 9] and
                not self.occupied & BB_SQUARES[move.to_square])

    def is_capture(self, move):
        """Checks if the given pseudo-legal move is a capture."""
        return bool(BB_SQUARES[move.to_square] & self.occupied_co[not self.turn]) or self.is_en_passant(move)

    def is_zeroing(self, move):
        """Checks if the given pseudo-legal move is a capture or pawn move."""
        return bool(BB_SQUARES[move.from_square] & self.pawns or BB_SQUARES[move.to_square] & self.occupied_co[not self.turn])

    def is_irreversible(self, move):
        """
        Checks if the given pseudo-legal move is irreversible.

        In standard chess, pawn moves, captures and moves that destroy castling
        rights are irreversible.
        """
        backrank = BB_RANK_1 if self.turn == WHITE else BB_RANK_8
        cr = self.clean_castling_rights() & backrank
        return bool(self.is_zeroing(move) or
                    cr and BB_SQUARES[move.from_square] & self.kings & ~self.promoted or
                    cr & BB_SQUARES[move.from_square] or
                    cr & BB_SQUARES[move.to_square])

    def is_castling(self, move):
        """Checks if the given pseudo-legal move is a castling move."""
        if self.kings & BB_SQUARES[move.from_square]:
            diff = square_file(move.from_square) - square_file(move.to_square)
            return abs(diff) > 1 or bool(self.rooks & self.occupied_co[self.turn] & BB_SQUARES[move.to_square])
        return False

    def is_kingside_castling(self, move):
        """
        Checks if the given pseudo-legal move is a kingside castling move.
        """
        return self.is_castling(move) and square_file(move.to_square) > square_file(move.from_square)

    def is_queenside_castling(self, move):
        """
        Checks if the given pseudo-legal move is a queenside castling move.
        """
        return self.is_castling(move) and square_file(move.to_square) < square_file(move.from_square)

    def clean_castling_rights(self):
        """
        Returns valid castling rights filtered from
        :data:`~chess.Board.castling_rights`.
        """
        if self.stack:
            # Castling rights do not change in a game, so we can assume them to
            # be filtered already.
            return self.castling_rights

        castling = self.castling_rights & self.rooks
        white_castling = castling & BB_RANK_1 & self.occupied_co[WHITE]
        black_castling = castling & BB_RANK_8 & self.occupied_co[BLACK]

        if not self.chess960:
            # The rooks must be on a1, h1, a8 or h8.
            white_castling &= (BB_A1 | BB_H1)
            black_castling &= (BB_A8 | BB_H8)

            # The kings must be on e1 or e8.
            if not self.occupied_co[WHITE] & self.kings & ~self.promoted & BB_E1:
                white_castling = 0
            if not self.occupied_co[BLACK] & self.kings & ~self.promoted & BB_E8:
                black_castling = 0

            return white_castling | black_castling
        else:
            # The kings must be on the back rank.
            white_king_mask = self.occupied_co[WHITE] & self.kings & BB_RANK_1 & ~self.promoted
            black_king_mask = self.occupied_co[BLACK] & self.kings & BB_RANK_8 & ~self.promoted
            if not white_king_mask:
                white_castling = 0
            if not black_king_mask:
                black_castling = 0

            # There are only two ways of castling, a-side and h-side, and the
            # king must be between the rooks.
            white_a_side = white_castling & -white_castling
            white_h_side = BB_SQUARES[msb(white_castling)] if white_castling else 0

            if white_a_side and msb(white_a_side) > msb(white_king_mask):
                white_a_side = 0
            if white_h_side and msb(white_h_side) < msb(white_king_mask):
                white_h_side = 0

            black_a_side = (black_castling & -black_castling)
            black_h_side = BB_SQUARES[msb(black_castling)] if black_castling else BB_EMPTY

            if black_a_side and msb(black_a_side) > msb(black_king_mask):
                black_a_side = 0
            if black_h_side and msb(black_h_side) < msb(black_king_mask):
                black_h_side = 0

            # Done.
            return black_a_side | black_h_side | white_a_side | white_h_side

    def has_castling_rights(self, color):
        """Checks if the given side has castling rights."""
        backrank = BB_RANK_1 if color == WHITE else BB_RANK_8
        return bool(self.clean_castling_rights() & backrank)

    def has_kingside_castling_rights(self, color):
        """
        Checks if the given side has kingside (that is h-side in Chess960)
        castling rights.
        """
        backrank = BB_RANK_1 if color == WHITE else BB_RANK_8
        king_mask = self.kings & self.occupied_co[color] & backrank & ~self.promoted
        if not king_mask:
            return False

        castling_rights = self.clean_castling_rights() & backrank
        while castling_rights:
            rook = castling_rights & -castling_rights

            if rook > king_mask:
                return True

            castling_rights = castling_rights & (castling_rights - 1)

        return False

    def has_queenside_castling_rights(self, color):
        """
        Checks if the given side has queenside (that is a-side in Chess960)
        castling rights.
        """
        backrank = BB_RANK_1 if color == WHITE else BB_RANK_8
        king_mask = self.kings & self.occupied_co[color] & backrank & ~self.promoted
        if not king_mask:
            return False

        castling_rights = self.clean_castling_rights() & backrank
        while castling_rights:
            rook = castling_rights & -castling_rights

            if rook < king_mask:
                return True

            castling_rights = castling_rights & (castling_rights - 1)

        return False

    def has_chess960_castling_rights(self):
        """
        Checks if there are castling rights that are only possible in Chess960.
        """
        # Get valid Chess960 castling rights.
        chess960 = self.chess960
        self.chess960 = True
        castling_rights = self.clean_castling_rights()
        self.chess960 = chess960

        # Standard chess castling rights can only be on the standard
        # starting rook squares.
        if castling_rights & ~BB_CORNERS:
            return True

        # If there are any castling rights in standard chess, the king must be
        # on e1 or e8.
        if castling_rights & BB_RANK_1 and not self.occupied_co[WHITE] & self.kings & BB_E1:
            return True
        if castling_rights & BB_RANK_8 and not self.occupied_co[BLACK] & self.kings & BB_E8:
            return True

        return False

    def status(self):
        """
        Gets a bitmask of possible problems with the position.

        Move making, generation and validation are only guaranteed to work on
        a completely valid board.

        :data:`~chess.STATUS_VALID` for a completely valid board.

        Otherwise, bitwise combinations of:
        :data:`~chess.STATUS_NO_WHITE_KING`,
        :data:`~chess.STATUS_NO_BLACK_KING`,
        :data:`~chess.STATUS_TOO_MANY_KINGS`,
        :data:`~chess.STATUS_TOO_MANY_WHITE_PAWNS`,
        :data:`~chess.STATUS_TOO_MANY_BLACK_PAWNS`,
        :data:`~chess.STATUS_PAWNS_ON_BACKRANK`,
        :data:`~chess.STATUS_TOO_MANY_WHITE_PIECES`,
        :data:`~chess.STATUS_TOO_MANY_BLACK_PIECES`,
        :data:`~chess.STATUS_BAD_CASTLING_RIGHTS`,
        :data:`~chess.STATUS_INVALID_EP_SQUARE`,
        :data:`~chess.STATUS_OPPOSITE_CHECK`,
        :data:`~chess.STATUS_EMPTY`,
        :data:`~chess.STATUS_RACE_CHECK`,
        :data:`~chess.STATUS_RACE_OVER`,
        :data:`~chess.STATUS_RACE_MATERIAL`.
        """
        errors = STATUS_VALID

        # There must be at least one piece.
        if not self.occupied:
            errors |= STATUS_EMPTY

        # There must be exactly one king of each color.
        if not self.occupied_co[WHITE] & self.kings:
            errors |= STATUS_NO_WHITE_KING
        if not self.occupied_co[BLACK] & self.kings:
            errors |= STATUS_NO_BLACK_KING
        if popcount(self.occupied & self.kings) > 2:
            errors |= STATUS_TOO_MANY_KINGS

        # There can not be more than 16 pieces of any color.
        if popcount(self.occupied_co[WHITE]) > 16:
            errors |= STATUS_TOO_MANY_WHITE_PIECES
        if popcount(self.occupied_co[BLACK]) > 16:
            errors |= STATUS_TOO_MANY_BLACK_PIECES

        # There can not be more than 8 pawns of any color.
        if popcount(self.occupied_co[WHITE] & self.pawns) > 8:
            errors |= STATUS_TOO_MANY_WHITE_PAWNS
        if popcount(self.occupied_co[BLACK] & self.pawns) > 8:
            errors |= STATUS_TOO_MANY_BLACK_PAWNS

        # Pawns can not be on the back rank.
        if self.pawns & BB_BACKRANKS:
            errors |= STATUS_PAWNS_ON_BACKRANK

        # Castling rights.
        if self.castling_rights != self.clean_castling_rights():
            errors |= STATUS_BAD_CASTLING_RIGHTS

        # En passant.
        if self.ep_square != self._valid_ep_square():
            errors |= STATUS_INVALID_EP_SQUARE

        # Side to move giving check.
        if self.was_into_check():
            errors |= STATUS_OPPOSITE_CHECK

        return errors

    def _valid_ep_square(self):
        if self.ep_square:
            if self.turn == WHITE:
                ep_rank = 5
                pawn_mask = shift_down(BB_SQUARES[self.ep_square])
                seventh_rank_mask = shift_up(BB_SQUARES[self.ep_square])
            else:
                ep_rank = 2
                pawn_mask = shift_up(BB_SQUARES[self.ep_square])
                seventh_rank_mask = shift_down(BB_SQUARES[self.ep_square])

            # The en passant square must be on the third or sixth rank.
            if square_rank(self.ep_square) != ep_rank:
                return

            # The last move must have been a double pawn push, so there must
            # be a pawn of the correct color on the fourth or fifth rank.
            if not self.pawns & self.occupied_co[not self.turn] & pawn_mask:
                return

            # And the en passant square must be empty.
            if self.occupied & BB_SQUARES[self.ep_square]:
                return

            # And the second rank must be empty.
            if self.occupied & seventh_rank_mask:
                return

            return self.ep_square

    def is_valid(self):
        """
        Checks if the board is valid.

        Move making, generation and validation are only guaranteed to work on
        a completely valid board.

        See :func:`~chess.Board.status()` for details.
        """
        return self.status() == STATUS_VALID

    def _ep_skewered(self, king, capturer):
        # Handle the special case where the king would be in check if the
        # pawn and its capturer disappear from the rank.

        # Vertical skewers of the captured pawn are not possible. (Pins on
        # the capturer are not handled here.)

        last_double = self.ep_square + (-8 if self.turn == WHITE else 8)

        occupancy = (self.occupied & ~BB_SQUARES[last_double] &
                     ~BB_SQUARES[capturer] | BB_SQUARES[self.ep_square])

        # Horizontal attack on the fifth or fourth rank.
        horizontal_attackers = self.occupied_co[not self.turn] & (self.rooks | self.queens)
        if BB_RANK_ATTACKS[king][BB_RANK_MASKS[king] & occupancy] & horizontal_attackers:
            return True

        # Diagonal skewers. These are not actually possible in a real game,
        # because if the latest double pawn move covers a diagonal attack,
        # then the other side would have been in check already.
        diagonal_attackers = self.occupied_co[not self.turn] & (self.bishops | self.queens)
        if BB_DIAG_ATTACKS[king][BB_DIAG_MASKS[king] & occupancy] & diagonal_attackers:
            return True

        return False

    def _slider_blockers(self, king):
        rooks_and_queens = self.rooks | self.queens
        bishops_and_queens = self.bishops | self.queens

        snipers = ((BB_RANK_ATTACKS[king][0] & rooks_and_queens) |
                   (BB_FILE_ATTACKS[king][0] & rooks_and_queens) |
                   (BB_DIAG_ATTACKS[king][0] & bishops_and_queens))

        blockers = 0

        for sniper in scan_reversed(snipers & self.occupied_co[not self.turn]):
            b = BB_BETWEEN[king][sniper] & self.occupied

            # Add to blockers if exactly one piece in-between.
            if b and BB_SQUARES[msb(b)] == b:
                blockers |= b

        return blockers & self.occupied_co[self.turn]

    def _is_safe(self, king, blockers, move):
        if move.from_square == king:
            if self.is_castling(move):
                return True
            else:
                return not self.is_attacked_by(not self.turn, move.to_square)
        elif self.is_en_passant(move):
            return (self.pin_mask(self.turn, move.from_square) & BB_SQUARES[move.to_square] and
                    not self._ep_skewered(king, move.from_square))
        else:
            return (not blockers & BB_SQUARES[move.from_square] or
                    BB_RAYS[move.from_square][move.to_square] & BB_SQUARES[king])

    def _generate_evasions(self, king, checkers, from_mask=BB_ALL, to_mask=BB_ALL):
        sliders = checkers & (self.bishops | self.rooks | self.queens)

        attacked = 0
        for checker in scan_reversed(sliders):
            attacked |= BB_RAYS[king][checker] & ~BB_SQUARES[checker]

        if BB_SQUARES[king] & from_mask:
            for to_square in scan_reversed(BB_KING_ATTACKS[king] & ~self.occupied_co[self.turn] & ~attacked & to_mask):
                yield Move(king, to_square)

        checker = msb(checkers)
        if BB_SQUARES[checker] == checkers:
            # Capture or block a single checker.
            target = BB_BETWEEN[king][checker] | checkers

            yield from self.generate_pseudo_legal_moves(~self.kings & from_mask, target & to_mask)

            # Capture the checking pawn en passant (but avoid yielding
            # duplicate moves).
            if self.ep_square and not BB_SQUARES[self.ep_square] & target:
                last_double = self.ep_square + (-8 if self.turn == WHITE else 8)
                if last_double == checker:
                    yield from self.generate_pseudo_legal_ep(from_mask, to_mask)

    def generate_legal_moves(self, from_mask=BB_ALL, to_mask=BB_ALL):
        if self.is_variant_end():
            return

        king_mask = self.kings & self.occupied_co[self.turn]
        if king_mask:
            king = msb(king_mask)
            blockers = self._slider_blockers(king)
            checkers = self.attackers_mask(not self.turn, king)
            if checkers:
                for move in self._generate_evasions(king, checkers, from_mask, to_mask):
                    if self._is_safe(king, blockers, move):
                        yield move
            else:
                for move in self.generate_pseudo_legal_moves(from_mask, to_mask):
                    if self._is_safe(king, blockers, move):
                        yield move
        else:
            yield from self.generate_pseudo_legal_moves(from_mask, to_mask)

    def generate_legal_ep(self, from_mask=BB_ALL, to_mask=BB_ALL):
        if self.is_variant_end():
            return

        for move in self.generate_pseudo_legal_ep(from_mask, to_mask):
            if not self.is_into_check(move):
                yield move

    def generate_legal_captures(self, from_mask=BB_ALL, to_mask=BB_ALL):
        return itertools.chain(
            self.generate_legal_moves(from_mask, to_mask & self.occupied_co[not self.turn]),
            self.generate_legal_ep(from_mask, to_mask))

    def _attacked_for_king(self, path, occupied):
        return any(self._attackers_mask(not self.turn, sq, occupied) for sq in scan_reversed(path))

    def _castling_uncovers_rank_attack(self, rook_bb, king_to):
        # Test the special case where we castle and our rook shielded us from
        # an attack, so castling would be into check.
        rank_pieces = BB_RANK_MASKS[king_to] & (self.occupied ^ rook_bb)
        sliders = (self.queens | self.rooks) & self.occupied_co[not self.turn]
        return BB_RANK_ATTACKS[king_to][rank_pieces] & sliders

    def generate_castling_moves(self, from_mask=BB_ALL, to_mask=BB_ALL):
        if self.is_variant_end():
            return

        backrank = BB_RANK_1 if self.turn == WHITE else BB_RANK_8
        king = self.occupied_co[self.turn] & self.kings & ~self.promoted & backrank & from_mask
        king = king & -king
        if not king or self._attacked_for_king(king, self.occupied):
            return

        bb_c = BB_FILE_C & backrank
        bb_d = BB_FILE_D & backrank
        bb_f = BB_FILE_F & backrank
        bb_g = BB_FILE_G & backrank

        for candidate in scan_reversed(self.clean_castling_rights() & backrank & to_mask):
            rook = BB_SQUARES[candidate]

            a_side = rook < king

            empty_for_rook = 0
            empty_for_king = 0

            if a_side:
                king_to = msb(bb_c)
                if not rook & bb_d:
                    empty_for_rook = BB_BETWEEN[candidate][msb(bb_d)] | bb_d
                if not king & bb_c:
                    empty_for_king = BB_BETWEEN[msb(king)][king_to] | bb_c
            else:
                king_to = msb(bb_g)
                if not rook & bb_f:
                    empty_for_rook = BB_BETWEEN[candidate][msb(bb_f)] | bb_f
                if not king & bb_g:
                    empty_for_king = BB_BETWEEN[msb(king)][king_to] | bb_g

            if not ((self.occupied ^ king ^ rook) & (empty_for_king | empty_for_rook) or
                    self._attacked_for_king(empty_for_king, self.occupied ^ king) or
                    self._castling_uncovers_rank_attack(rook, king_to)):
                yield self._from_chess960(self.chess960, msb(king), candidate)

    def _from_chess960(self, chess960, from_square, to_square, promotion=None, drop=None):
        if not chess960 and drop is None:
            if from_square == E1 and self.kings & BB_E1:
                if to_square == H1:
                    return Move(E1, G1)
                elif to_square == A1:
                    return Move(E1, C1)
            elif from_square == E8 and self.kings & BB_E8:
                if to_square == H8:
                    return Move(E8, G8)
                elif to_square == A8:
                    return Move(E8, C8)

        return Move(from_square, to_square, promotion, drop)

    def _to_chess960(self, move):
        if move.from_square == E1 and self.kings & BB_E1:
            if move.to_square == G1 and not self.rooks & BB_G1:
                return Move(E1, H1)
            elif move.to_square == C1 and not self.rooks & BB_C1:
                return Move(E1, A1)
        elif move.from_square == E8 and self.kings & BB_E8:
            if move.to_square == G8 and not self.rooks & BB_G8:
                return Move(E8, H8)
            elif move.to_square == C8 and not self.rooks & BB_C8:
                return Move(E8, A8)

        return move

    def _transposition_key(self):
        return (self.pawns, self.knights, self.bishops, self.rooks,
                self.queens, self.kings,
                self.occupied_co[WHITE], self.occupied_co[BLACK],
                self.turn, self.clean_castling_rights(),
                self.ep_square if self.has_legal_en_passant() else None)

    def __repr__(self):
        if not self.chess960:
            return "{}('{}')".format(type(self).__name__, self.fen())
        else:
            return "{}('{}', chess960=True)".format(type(self).__name__, self.fen())

    def _repr_svg_(self):
        import chess.svg
        lastmove = self.peek() if self.move_stack else None
        check = self.king(self.turn) if self.is_check() else None
        return chess.svg.board(board=self, lastmove=lastmove, check=check, size=400)

    def __ne__(self, board):
        # Compare positions (including move counters), but excluding history.
        try:
            if self.halfmove_clock != board.halfmove_clock:
                return True
            if self.fullmove_number != board.fullmove_number:
                return True

            if type(self).uci_variant != type(board).uci_variant:
                return True
            if self._transposition_key() != board._transposition_key():
                return True
        except AttributeError:
            return NotImplemented
        else:
            return False

    def transform(self, f):
        board = super().transform(f)
        board.chess960 = self.chess960
        board.ep_square = None if self.ep_square is None else msb(f(BB_SQUARES[self.ep_square]))
        board.castling_rights = f(self.castling_rights)
        board.turn = self.turn
        board.fullmove_number = self.fullmove_number
        board.halfmove_clock = self.halfmove_clock
        return board

    def mirror(self):
        board = super().mirror()
        board.turn = not self.turn
        return board

    def copy(self, *, stack=True):
        board = super().copy()

        board.chess960 = self.chess960

        board.ep_square = self.ep_square
        board.castling_rights = self.castling_rights
        board.turn = self.turn
        board.fullmove_number = self.fullmove_number
        board.halfmove_clock = self.halfmove_clock

        if stack:
            board.move_stack = copy.deepcopy(self.move_stack)
            board.stack = copy.copy(self.stack)

        return board

    @classmethod
    def empty(cls, *, chess960=False):
        """Creates a new empty board. Also see :func:`~chess.Board.clear()`."""
        return cls(None, chess960=chess960)

    @classmethod
    def from_epd(cls, epd, *, chess960=False):
        """
        Creates a new board from an EPD string. See
        :func:`~chess.Board.set_epd()`.

        Returns the board and the dictionary of parsed operations as a tuple.
        """
        board = cls.empty(chess960=chess960)
        return board, board.set_epd(epd)

    @classmethod
    def from_chess960_pos(cls, sharnagl):
        board = cls.empty(chess960=True)
        board.set_chess960_pos(sharnagl)
        return board


class PseudoLegalMoveGenerator:

    def __init__(self, board):
        self.board = board

    def __bool__(self):
        return any(self.board.generate_pseudo_legal_moves())

    def count(self):
        # List conversion is faster than iterating.
        return len(list(self))

    def __iter__(self):
        return self.board.generate_pseudo_legal_moves()

    def __contains__(self, move):
        return self.board.is_pseudo_legal(move)

    def __repr__(self):
        builder = []

        for move in self:
            if self.board.is_legal(move):
                builder.append(self.board.san(move))
            else:
                builder.append(self.board.uci(move))

        sans = ", ".join(builder)

        return "<PseudoLegalMoveGenerator at {} ({})>".format(hex(id(self)), sans)


class LegalMoveGenerator:

    def __init__(self, board):
        self.board = board

    def __bool__(self):
        return any(self.board.generate_legal_moves())

    def count(self):
        # List conversion is faster than iterating.
        return len(list(self))

    def __iter__(self):
        return self.board.generate_legal_moves()

    def __contains__(self, move):
        return self.board.is_legal(move)

    def __repr__(self):
        sans = ", ".join(self.board.san(move) for move in self)
        return "<LegalMoveGenerator at {} ({})>".format(hex(id(self)), sans)


class SquareSet(collections.abc.MutableSet):
    """
    A set of squares.

    >>> import chess
    >>>
    >>> squares = chess.SquareSet(chess.BB_A8 | chess.BB_RANK_1)
    >>> squares
    SquareSet(0x01000000000000ff)

    >>> print(squares)
    1 . . . . . . .
    . . . . . . . .
    . . . . . . . .
    . . . . . . . .
    . . . . . . . .
    . . . . . . . .
    . . . . . . . .
    1 1 1 1 1 1 1 1

    >>> len(squares)
    9

    >>> bool(squares)
    True

    >>> chess.B1 in squares
    True

    >>> for square in squares:
    ...     # 0 -- chess.A1
    ...     # 1 -- chess.B1
    ...     # 2 -- chess.C1
    ...     # 3 -- chess.D1
    ...     # 4 -- chess.E1
    ...     # 5 -- chess.F1
    ...     # 6 -- chess.G1
    ...     # 7 -- chess.H1
    ...     # 56 -- chess.A8
    ...     print(square)
    ...
    0
    1
    2
    3
    4
    5
    6
    7
    56

    >>> list(squares)
    [0, 1, 2, 3, 4, 5, 6, 7, 56]

    Square sets are internally represented by 64-bit integer masks of the
    included squares. Bitwise operations can be used to compute unions,
    intersections and shifts.

    >>> int(squares)
    72057594037928191

    Also supports common set operations like
    :func:`~chess.SquareSet.issubset()`, :func:`~chess.SquareSet.issuperset()`,
    :func:`~chess.SquareSet.union()`, :func:`~chess.SquareSet.intersection()`,
    :func:`~chess.SquareSet.difference()`,
    :func:`~chess.SquareSet.symmetric_difference()` and
    :func:`~chess.SquareSet.copy()` as well as
    :func:`~chess.SquareSet.update()`,
    :func:`~chess.SquareSet.intersection_update()`,
    :func:`~chess.SquareSet.difference_update()`,
    :func:`~chess.SquareSet.symmetric_difference_update()` and
    :func:`~chess.SquareSet.clear()`.
    """

<<<<<<< HEAD
    def __init__(self, squares=BB_EMPTY):
        try:
            self.mask = int(squares) & BB_ALL
            return
        except TypeError:
            self.mask = 0

        # Try squares as an iterable. Not under except clause for nicer
        # backtraces.
        for square in squares:
            self.add(square)

    # Set

    def __contains__(self, square):
        return bool(BB_SQUARES[square] & self.mask)

    def __iter__(self):
        return scan_forward(self.mask)

    def __reversed__(self):
        return scan_reversed(self.mask)

    def __len__(self):
        return popcount(self.mask)

    # MutableSet

    def add(self, square):
        """Adds a square to the set."""
        self.mask |= BB_SQUARES[square]

    def discard(self, square):
        """Discards a square from the set."""
        self.mask &= ~BB_SQUARES[square]

    # frozenset

    def isdisjoint(self, other):
        """Test if the square sets are disjoint."""
        return not bool(self & other)
=======
    def __init__(self, mask=BB_VOID):
        self.mask = mask & BB_ALL
>>>>>>> da5e6b7a

    def issubset(self, other):
        """Test if this square set is a subset of another."""
        return not bool(~self & other)

    def issuperset(self, other):
        """Test if this square set is a superset of another."""
        return not bool(self & ~other)

    def union(self, other):
        return self | other

    def __or__(self, other):
        r = SquareSet(other)
        r.mask |= self.mask
        return r

    def intersection(self, other):
        return self & other

    def __and__(self, other):
        r = SquareSet(other)
        r.mask &= self.mask
        return r

    def difference(self, other):
        return self - other

    def __sub__(self, other):
        r = SquareSet(other)
        r.mask = self.mask & ~r.mask
        return r

    def symmetric_difference(self, other):
        return self ^ other

    def __xor__(self, other):
        r = SquareSet(other)
        r.mask ^= self.mask
        return r

    def copy(self):
        return SquareSet(self.mask)

    # set

    def update(self, *others):
        for other in others:
            self |= other

    def __ior__(self, other):
        self.mask |= SquareSet(other).mask
        return self

    def intersection_update(self, *others):
        for other in others:
            self &= other

    def __iand__(self, other):
        self.mask &= SquareSet(other).mask
        return self

    def difference_update(self, other):
        self -= other

    def __isub__(self, other):
        self.mask &= ~SquareSet(other).mask
        return self

    def symmetric_difference_update(self, other):
        self ^= other

    def __ixor__(self, other):
        self.mask ^= SquareSet(other).mask
        return self

    def remove(self, square):
        """
        Removes a square from the set.

        :raises: :exc:`KeyError` if the given square was not in the set.
        """
        mask = BB_SQUARES[square]
        if self.mask & mask:
            self.mask ^= mask
        else:
            raise KeyError(square)

    def pop(self):
        """
        Removes a square from the set and returns it.

        :raises: :exc:`KeyError` on an empty set.
        """
        if not self.mask:
            raise KeyError("pop from empty SquareSet")

        square = lsb(self.mask)
        self.mask &= (self.mask - 1)
        return square

    def clear(self):
        """Remove all elements from this set."""
        self.mask = BB_EMPTY

    # SquareSet

    def carry_rippler(self):
        """Iterator over the subsets of this set."""
        return _carry_rippler(self.mask)

    def mirror(self):
        """Returns a mirrored copy of this square set."""
        return SquareSet(bswap(self.mask))

    def tolist(self):
        """Convert the set to a list of 64 bools."""
        l = [False] * 64
        for square in self:
            l[square] = True
        return l

    def __bool__(self):
        return bool(self.mask)

    def __eq__(self, other):
        ne = self.__ne__(other)
        return NotImplemented if ne is NotImplemented else not ne

    def __ne__(self, other):
        try:
            return self.mask != SquareSet(other).mask
        except (TypeError, ValueError):
            return NotImplemented

    def __lshift__(self, shift):
        return SquareSet((self.mask << shift) & BB_ALL)

    def __rshift__(self, shift):
        return SquareSet(self.mask >> shift)

    def __ilshift__(self, shift):
        self.mask = (self.mask << shift) & BB_ALL
        return self

    def __irshift__(self, shift):
        self.mask >>= shift
        return self

    def __invert__(self):
        return SquareSet(~self.mask & BB_ALL)

    def __int__(self):
        return self.mask

    def __index__(self):
        return self.mask

    def __repr__(self):
        return "SquareSet({0:#018x})".format(self.mask)

    def __str__(self):
        builder = []

        for square in SQUARES_180:
            mask = BB_SQUARES[square]

            if self.mask & mask:
                builder.append("1")
            else:
                builder.append(".")

            if mask & BB_FILE_H:
                if square != H1:
                    builder.append("\n")
            else:
                builder.append(" ")

        return "".join(builder)

    def _repr_svg_(self):
        import chess.svg
        return chess.svg.board(squares=self, size=400)

    @classmethod
    def from_square(cls, square):
        """
        Creates a :class:`~chess.SquareSet` from a single square.

        >>> import chess
        >>>
        >>> chess.SquareSet.from_square(chess.A1) == chess.BB_A1
        True
        """
        return cls(BB_SQUARES[square])


# TODO: Deprecated
BB_VOID = 0<|MERGE_RESOLUTION|>--- conflicted
+++ resolved
@@ -3378,7 +3378,6 @@
     :func:`~chess.SquareSet.clear()`.
     """
 
-<<<<<<< HEAD
     def __init__(self, squares=BB_EMPTY):
         try:
             self.mask = int(squares) & BB_ALL
@@ -3420,10 +3419,6 @@
     def isdisjoint(self, other):
         """Test if the square sets are disjoint."""
         return not bool(self & other)
-=======
-    def __init__(self, mask=BB_VOID):
-        self.mask = mask & BB_ALL
->>>>>>> da5e6b7a
 
     def issubset(self, other):
         """Test if this square set is a subset of another."""
